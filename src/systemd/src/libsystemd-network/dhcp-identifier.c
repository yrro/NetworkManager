--- conflicted
+++ resolved
@@ -19,32 +19,24 @@
   along with systemd; If not, see <http://www.gnu.org/licenses/>.
 ***/
 
-<<<<<<< HEAD
 #include "nm-sd-adapt.h"
 
-#include "sd-id128.h"
 #if 0 /* NM_IGNORED */
 #include "libudev.h"
-#include "udev-util.h"
-
-#include "virt.h"
-#include "sparse-endian.h"
-#else /* NM_IGNORED */
-#include <net/if.h>
 #endif /* NM_IGNORED */
-#include "siphash24.h"
-=======
-#include "libudev.h"
 #include "sd-id128.h"
->>>>>>> aa9d0d14
 
 #include "dhcp-identifier.h"
 #include "dhcp6-protocol.h"
 #include "network-internal.h"
 #include "siphash24.h"
 #include "sparse-endian.h"
+#if 0 /* NM_IGNORED */
 #include "udev-util.h"
 #include "virt.h"
+#else /* NM_IGNORED */
+#include <net/if.h>
+#endif /* NM_IGNORED */
 
 #define SYSTEMD_PEN 43793
 #define HASH_KEY SD_ID128_MAKE(80,11,8c,c2,fe,4a,03,ee,3e,d6,0c,6f,36,39,14,09)
