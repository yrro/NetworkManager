--- conflicted
+++ resolved
@@ -872,15 +872,7 @@
         r = dhcp6_lease_get_preference(client->lease, &pref_lease);
 
         if (r < 0 || pref_advertise > pref_lease) {
-<<<<<<< HEAD
-                if (client->lease) {
-                        dhcp6_lease_clear_timers(&client->lease->ia);
-                        sd_dhcp6_lease_unref(client->lease);
-                }
-                client->lease = lease;
-=======
                 client_set_lease(client, lease);
->>>>>>> 8bfe99a1
                 lease = NULL;
                 r = 0;
         }
