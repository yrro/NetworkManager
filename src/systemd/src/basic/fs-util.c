--- conflicted
+++ resolved
@@ -152,6 +152,7 @@
 
         return 0;
 }
+#endif /* NM_IGNORED */
 
 int readlinkat_malloc(int fd, const char *p, char **ret) {
         size_t l = 100;
@@ -190,6 +191,7 @@
         return readlinkat_malloc(AT_FDCWD, p, ret);
 }
 
+#if 0 /* NM_IGNORED */
 int readlink_value(const char *p, char **ret) {
         _cleanup_free_ char *link = NULL;
         char *value;
@@ -505,9 +507,6 @@
 
         return n;
 }
-<<<<<<< HEAD
-#endif /* NM_IGNORED */
-=======
 
 int inotify_add_watch_fd(int fd, int what, uint32_t mask) {
         char path[strlen("/proc/self/fd/") + DECIMAL_STR_MAX(int) + 1];
@@ -522,4 +521,4 @@
 
         return r;
 }
->>>>>>> b4564eaa
+#endif /* NM_IGNORED */