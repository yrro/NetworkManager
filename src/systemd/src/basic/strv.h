--- conflicted
+++ resolved
@@ -21,16 +21,15 @@
   along with systemd; If not, see <http://www.gnu.org/licenses/>.
 ***/
 
-<<<<<<< HEAD
 #include "nm-sd-adapt.h"
 
-=======
 #include <fnmatch.h>
->>>>>>> aa9d0d14
 #include <stdarg.h>
 #include <stdbool.h>
 
+#if 0 /* NM_IGNORED */
 #include "extract-word.h"
+#endif /* NM_IGNORED */
 #include "util.h"
 
 char *strv_find(char **l, const char *name) _pure_;
@@ -83,7 +82,9 @@
 char **strv_split(const char *s, const char *separator);
 char **strv_split_newlines(const char *s);
 
+#if 0 /* NM_IGNORED */
 int strv_split_extract(char ***t, const char *s, const char *separators, ExtractFlags flags);
+#endif /* NM_IGNORED */
 
 char *strv_join(char **l, const char *separator);
 char *strv_join_quoted(char **l);
