/*-*- Mode: C; c-basic-offset: 8; indent-tabs-mode: nil -*-*/

/***
  This file is part of systemd.

  Copyright 2010 Lennart Poettering
  Copyright 2014 Michal Schmidt

  systemd is free software; you can redistribute it and/or modify it
  under the terms of the GNU Lesser General Public License as published by
  the Free Software Foundation; either version 2.1 of the License, or
  (at your option) any later version.

  systemd is distributed in the hope that it will be useful, but
  WITHOUT ANY WARRANTY; without even the implied warranty of
  MERCHANTABILITY or FITNESS FOR A PARTICULAR PURPOSE. See the GNU
  Lesser General Public License for more details.

  You should have received a copy of the GNU Lesser General Public License
  along with systemd; If not, see <http://www.gnu.org/licenses/>.
***/

<<<<<<< HEAD
#include "nm-sd-adapt.h"

#include <stdlib.h>
=======
>>>>>>> aa9d0d14
#include <errno.h>
#include <pthread.h>
#include <stdlib.h>

#include "alloc-util.h"
#include "hashmap.h"
#include "macro.h"
#include "mempool.h"
#include "process-util.h"
#include "random-util.h"
#include "set.h"
#include "siphash24.h"
#include "strv.h"
#include "util.h"

#ifdef ENABLE_DEBUG_HASHMAP
#include "list.h"
#endif

/*
 * Implementation of hashmaps.
 * Addressing: open
 *   - uses less RAM compared to closed addressing (chaining), because
 *     our entries are small (especially in Sets, which tend to contain
 *     the majority of entries in systemd).
 * Collision resolution: Robin Hood
 *   - tends to equalize displacement of entries from their optimal buckets.
 * Probe sequence: linear
 *   - though theoretically worse than random probing/uniform hashing/double
 *     hashing, it is good for cache locality.
 *
 * References:
 * Celis, P. 1986. Robin Hood Hashing.
 * Ph.D. Dissertation. University of Waterloo, Waterloo, Ont., Canada, Canada.
 * https://cs.uwaterloo.ca/research/tr/1986/CS-86-14.pdf
 * - The results are derived for random probing. Suggests deletion with
 *   tombstones and two mean-centered search methods. None of that works
 *   well for linear probing.
 *
 * Janson, S. 2005. Individual displacements for linear probing hashing with different insertion policies.
 * ACM Trans. Algorithms 1, 2 (October 2005), 177-213.
 * DOI=10.1145/1103963.1103964 http://doi.acm.org/10.1145/1103963.1103964
 * http://www.math.uu.se/~svante/papers/sj157.pdf
 * - Applies to Robin Hood with linear probing. Contains remarks on
 *   the unsuitability of mean-centered search with linear probing.
 *
 * Viola, A. 2005. Exact distribution of individual displacements in linear probing hashing.
 * ACM Trans. Algorithms 1, 2 (October 2005), 214-242.
 * DOI=10.1145/1103963.1103965 http://doi.acm.org/10.1145/1103963.1103965
 * - Similar to Janson. Note that Viola writes about C_{m,n} (number of probes
 *   in a successful search), and Janson writes about displacement. C = d + 1.
 *
 * Goossaert, E. 2013. Robin Hood hashing: backward shift deletion.
 * http://codecapsule.com/2013/11/17/robin-hood-hashing-backward-shift-deletion/
 * - Explanation of backward shift deletion with pictures.
 *
 * Khuong, P. 2013. The Other Robin Hood Hashing.
 * http://www.pvk.ca/Blog/2013/11/26/the-other-robin-hood-hashing/
 * - Short summary of random vs. linear probing, and tombstones vs. backward shift.
 */

/*
 * XXX Ideas for improvement:
 * For unordered hashmaps, randomize iteration order, similarly to Perl:
 * http://blog.booking.com/hardening-perls-hash-function.html
 */

/* INV_KEEP_FREE = 1 / (1 - max_load_factor)
 * e.g. 1 / (1 - 0.8) = 5 ... keep one fifth of the buckets free. */
#define INV_KEEP_FREE            5U

/* Fields common to entries of all hashmap/set types */
struct hashmap_base_entry {
        const void *key;
};

/* Entry types for specific hashmap/set types
 * hashmap_base_entry must be at the beginning of each entry struct. */

struct plain_hashmap_entry {
        struct hashmap_base_entry b;
        void *value;
};

struct ordered_hashmap_entry {
        struct plain_hashmap_entry p;
        unsigned iterate_next, iterate_previous;
};

struct set_entry {
        struct hashmap_base_entry b;
};

/* In several functions it is advantageous to have the hash table extended
 * virtually by a couple of additional buckets. We reserve special index values
 * for these "swap" buckets. */
#define _IDX_SWAP_BEGIN     (UINT_MAX - 3)
#define IDX_PUT             (_IDX_SWAP_BEGIN + 0)
#define IDX_TMP             (_IDX_SWAP_BEGIN + 1)
#define _IDX_SWAP_END       (_IDX_SWAP_BEGIN + 2)

#define IDX_FIRST           (UINT_MAX - 1) /* special index for freshly initialized iterators */
#define IDX_NIL             UINT_MAX       /* special index value meaning "none" or "end" */

assert_cc(IDX_FIRST == _IDX_SWAP_END);
assert_cc(IDX_FIRST == _IDX_ITERATOR_FIRST);

/* Storage space for the "swap" buckets.
 * All entry types can fit into a ordered_hashmap_entry. */
struct swap_entries {
        struct ordered_hashmap_entry e[_IDX_SWAP_END - _IDX_SWAP_BEGIN];
};

/* Distance from Initial Bucket */
typedef uint8_t dib_raw_t;
#define DIB_RAW_OVERFLOW ((dib_raw_t)0xfdU)   /* indicates DIB value is greater than representable */
#define DIB_RAW_REHASH   ((dib_raw_t)0xfeU)   /* entry yet to be rehashed during in-place resize */
#define DIB_RAW_FREE     ((dib_raw_t)0xffU)   /* a free bucket */
#define DIB_RAW_INIT     ((char)DIB_RAW_FREE) /* a byte to memset a DIB store with when initializing */

#define DIB_FREE UINT_MAX

#ifdef ENABLE_DEBUG_HASHMAP
struct hashmap_debug_info {
        LIST_FIELDS(struct hashmap_debug_info, debug_list);
        unsigned max_entries;  /* high watermark of n_entries */

        /* who allocated this hashmap */
        int line;
        const char *file;
        const char *func;

        /* fields to detect modification while iterating */
        unsigned put_count;    /* counts puts into the hashmap */
        unsigned rem_count;    /* counts removals from hashmap */
        unsigned last_rem_idx; /* remembers last removal index */
};

/* Tracks all existing hashmaps. Get at it from gdb. See sd_dump_hashmaps.py */
static LIST_HEAD(struct hashmap_debug_info, hashmap_debug_list);
static pthread_mutex_t hashmap_debug_list_mutex = PTHREAD_MUTEX_INITIALIZER;

#define HASHMAP_DEBUG_FIELDS struct hashmap_debug_info debug;

#else /* !ENABLE_DEBUG_HASHMAP */
#define HASHMAP_DEBUG_FIELDS
#endif /* ENABLE_DEBUG_HASHMAP */

enum HashmapType {
        HASHMAP_TYPE_PLAIN,
        HASHMAP_TYPE_ORDERED,
        HASHMAP_TYPE_SET,
        _HASHMAP_TYPE_MAX
};

struct _packed_ indirect_storage {
        char    *storage;                  /* where buckets and DIBs are stored */
        uint8_t  hash_key[HASH_KEY_SIZE];  /* hash key; changes during resize */

        unsigned n_entries;                /* number of stored entries */
        unsigned n_buckets;                /* number of buckets */

        unsigned idx_lowest_entry;         /* Index below which all buckets are free.
                                              Makes "while(hashmap_steal_first())" loops
                                              O(n) instead of O(n^2) for unordered hashmaps. */
        uint8_t  _pad[3];                  /* padding for the whole HashmapBase */
        /* The bitfields in HashmapBase complete the alignment of the whole thing. */
};

struct direct_storage {
        /* This gives us 39 bytes on 64bit, or 35 bytes on 32bit.
         * That's room for 4 set_entries + 4 DIB bytes + 3 unused bytes on 64bit,
         *              or 7 set_entries + 7 DIB bytes + 0 unused bytes on 32bit. */
        char storage[sizeof(struct indirect_storage)];
};

#define DIRECT_BUCKETS(entry_t) \
        (sizeof(struct direct_storage) / (sizeof(entry_t) + sizeof(dib_raw_t)))

/* We should be able to store at least one entry directly. */
assert_cc(DIRECT_BUCKETS(struct ordered_hashmap_entry) >= 1);

/* We have 3 bits for n_direct_entries. */
assert_cc(DIRECT_BUCKETS(struct set_entry) < (1 << 3));

/* Hashmaps with directly stored entries all use this shared hash key.
 * It's no big deal if the key is guessed, because there can be only
 * a handful of directly stored entries in a hashmap. When a hashmap
 * outgrows direct storage, it gets its own key for indirect storage. */
static uint8_t shared_hash_key[HASH_KEY_SIZE];
static bool shared_hash_key_initialized;

/* Fields that all hashmap/set types must have */
struct HashmapBase {
        const struct hash_ops *hash_ops;  /* hash and compare ops to use */

        union _packed_ {
                struct indirect_storage indirect; /* if  has_indirect */
                struct direct_storage direct;     /* if !has_indirect */
        };

        enum HashmapType type:2;     /* HASHMAP_TYPE_* */
        bool has_indirect:1;         /* whether indirect storage is used */
        unsigned n_direct_entries:3; /* Number of entries in direct storage.
                                      * Only valid if !has_indirect. */
        bool from_pool:1;            /* whether was allocated from mempool */
        HASHMAP_DEBUG_FIELDS         /* optional hashmap_debug_info */
};

/* Specific hash types
 * HashmapBase must be at the beginning of each hashmap struct. */

struct Hashmap {
        struct HashmapBase b;
};

struct OrderedHashmap {
        struct HashmapBase b;
        unsigned iterate_list_head, iterate_list_tail;
};

struct Set {
        struct HashmapBase b;
};

DEFINE_MEMPOOL(hashmap_pool,         Hashmap,        8);
DEFINE_MEMPOOL(ordered_hashmap_pool, OrderedHashmap, 8);
/* No need for a separate Set pool */
assert_cc(sizeof(Hashmap) == sizeof(Set));

struct hashmap_type_info {
        size_t head_size;
        size_t entry_size;
        struct mempool *mempool;
        unsigned n_direct_buckets;
};

static const struct hashmap_type_info hashmap_type_info[_HASHMAP_TYPE_MAX] = {
        [HASHMAP_TYPE_PLAIN] = {
                .head_size        = sizeof(Hashmap),
                .entry_size       = sizeof(struct plain_hashmap_entry),
                .mempool          = &hashmap_pool,
                .n_direct_buckets = DIRECT_BUCKETS(struct plain_hashmap_entry),
        },
        [HASHMAP_TYPE_ORDERED] = {
                .head_size        = sizeof(OrderedHashmap),
                .entry_size       = sizeof(struct ordered_hashmap_entry),
                .mempool          = &ordered_hashmap_pool,
                .n_direct_buckets = DIRECT_BUCKETS(struct ordered_hashmap_entry),
        },
        [HASHMAP_TYPE_SET] = {
                .head_size        = sizeof(Set),
                .entry_size       = sizeof(struct set_entry),
                .mempool          = &hashmap_pool,
                .n_direct_buckets = DIRECT_BUCKETS(struct set_entry),
        },
};

void string_hash_func(const void *p, struct siphash *state) {
        siphash24_compress(p, strlen(p) + 1, state);
}

int string_compare_func(const void *a, const void *b) {
        return strcmp(a, b);
}

const struct hash_ops string_hash_ops = {
        .hash = string_hash_func,
        .compare = string_compare_func
};

void trivial_hash_func(const void *p, struct siphash *state) {
        siphash24_compress(&p, sizeof(p), state);
}

int trivial_compare_func(const void *a, const void *b) {
        return a < b ? -1 : (a > b ? 1 : 0);
}

const struct hash_ops trivial_hash_ops = {
        .hash = trivial_hash_func,
        .compare = trivial_compare_func
};

void uint64_hash_func(const void *p, struct siphash *state) {
        siphash24_compress(p, sizeof(uint64_t), state);
}

int uint64_compare_func(const void *_a, const void *_b) {
        uint64_t a, b;
        a = *(const uint64_t*) _a;
        b = *(const uint64_t*) _b;
        return a < b ? -1 : (a > b ? 1 : 0);
}

const struct hash_ops uint64_hash_ops = {
        .hash = uint64_hash_func,
        .compare = uint64_compare_func
};

#if SIZEOF_DEV_T != 8
void devt_hash_func(const void *p, struct siphash *state) {
        siphash24_compress(p, sizeof(dev_t), state);
}

int devt_compare_func(const void *_a, const void *_b) {
        dev_t a, b;
        a = *(const dev_t*) _a;
        b = *(const dev_t*) _b;
        return a < b ? -1 : (a > b ? 1 : 0);
}

const struct hash_ops devt_hash_ops = {
        .hash = devt_hash_func,
        .compare = devt_compare_func
};
#endif

static unsigned n_buckets(HashmapBase *h) {
        return h->has_indirect ? h->indirect.n_buckets
                               : hashmap_type_info[h->type].n_direct_buckets;
}

static unsigned n_entries(HashmapBase *h) {
        return h->has_indirect ? h->indirect.n_entries
                               : h->n_direct_entries;
}

static void n_entries_inc(HashmapBase *h) {
        if (h->has_indirect)
                h->indirect.n_entries++;
        else
                h->n_direct_entries++;
}

static void n_entries_dec(HashmapBase *h) {
        if (h->has_indirect)
                h->indirect.n_entries--;
        else
                h->n_direct_entries--;
}

static char *storage_ptr(HashmapBase *h) {
        return h->has_indirect ? h->indirect.storage
                               : h->direct.storage;
}

static uint8_t *hash_key(HashmapBase *h) {
        return h->has_indirect ? h->indirect.hash_key
                               : shared_hash_key;
}

static unsigned base_bucket_hash(HashmapBase *h, const void *p) {
        struct siphash state;
        uint64_t hash;

        siphash24_init(&state, hash_key(h));

        h->hash_ops->hash(p, &state);

        hash = siphash24_finalize(&state);

        return (unsigned) (hash % n_buckets(h));
}
#define bucket_hash(h, p) base_bucket_hash(HASHMAP_BASE(h), p)

static void get_hash_key(uint8_t hash_key[HASH_KEY_SIZE], bool reuse_is_ok) {
        static uint8_t current[HASH_KEY_SIZE];
        static bool current_initialized = false;

        /* Returns a hash function key to use. In order to keep things
         * fast we will not generate a new key each time we allocate a
         * new hash table. Instead, we'll just reuse the most recently
         * generated one, except if we never generated one or when we
         * are rehashing an entire hash table because we reached a
         * fill level */

        if (!current_initialized || !reuse_is_ok) {
                random_bytes(current, sizeof(current));
                current_initialized = true;
        }

        memcpy(hash_key, current, sizeof(current));
}

static struct hashmap_base_entry *bucket_at(HashmapBase *h, unsigned idx) {
        return (struct hashmap_base_entry*)
                (storage_ptr(h) + idx * hashmap_type_info[h->type].entry_size);
}

static struct plain_hashmap_entry *plain_bucket_at(Hashmap *h, unsigned idx) {
        return (struct plain_hashmap_entry*) bucket_at(HASHMAP_BASE(h), idx);
}

static struct ordered_hashmap_entry *ordered_bucket_at(OrderedHashmap *h, unsigned idx) {
        return (struct ordered_hashmap_entry*) bucket_at(HASHMAP_BASE(h), idx);
}

static struct set_entry *set_bucket_at(Set *h, unsigned idx) {
        return (struct set_entry*) bucket_at(HASHMAP_BASE(h), idx);
}

static struct ordered_hashmap_entry *bucket_at_swap(struct swap_entries *swap, unsigned idx) {
        return &swap->e[idx - _IDX_SWAP_BEGIN];
}

/* Returns a pointer to the bucket at index idx.
 * Understands real indexes and swap indexes, hence "_virtual". */
static struct hashmap_base_entry *bucket_at_virtual(HashmapBase *h, struct swap_entries *swap,
                                                    unsigned idx) {
        if (idx < _IDX_SWAP_BEGIN)
                return bucket_at(h, idx);

        if (idx < _IDX_SWAP_END)
                return &bucket_at_swap(swap, idx)->p.b;

        assert_not_reached("Invalid index");
}

static dib_raw_t *dib_raw_ptr(HashmapBase *h) {
        return (dib_raw_t*)
                (storage_ptr(h) + hashmap_type_info[h->type].entry_size * n_buckets(h));
}

static unsigned bucket_distance(HashmapBase *h, unsigned idx, unsigned from) {
        return idx >= from ? idx - from
                           : n_buckets(h) + idx - from;
}

static unsigned bucket_calculate_dib(HashmapBase *h, unsigned idx, dib_raw_t raw_dib) {
        unsigned initial_bucket;

        if (raw_dib == DIB_RAW_FREE)
                return DIB_FREE;

        if (_likely_(raw_dib < DIB_RAW_OVERFLOW))
                return raw_dib;

        /*
         * Having an overflow DIB value is very unlikely. The hash function
         * would have to be bad. For example, in a table of size 2^24 filled
         * to load factor 0.9 the maximum observed DIB is only about 60.
         * In theory (assuming I used Maxima correctly), for an infinite size
         * hash table with load factor 0.8 the probability of a given entry
         * having DIB > 40 is 1.9e-8.
         * This returns the correct DIB value by recomputing the hash value in
         * the unlikely case. XXX Hitting this case could be a hint to rehash.
         */
        initial_bucket = bucket_hash(h, bucket_at(h, idx)->key);
        return bucket_distance(h, idx, initial_bucket);
}

static void bucket_set_dib(HashmapBase *h, unsigned idx, unsigned dib) {
        dib_raw_ptr(h)[idx] = dib != DIB_FREE ? MIN(dib, DIB_RAW_OVERFLOW) : DIB_RAW_FREE;
}

static unsigned skip_free_buckets(HashmapBase *h, unsigned idx) {
        dib_raw_t *dibs;

        dibs = dib_raw_ptr(h);

        for ( ; idx < n_buckets(h); idx++)
                if (dibs[idx] != DIB_RAW_FREE)
                        return idx;

        return IDX_NIL;
}

static void bucket_mark_free(HashmapBase *h, unsigned idx) {
        memzero(bucket_at(h, idx), hashmap_type_info[h->type].entry_size);
        bucket_set_dib(h, idx, DIB_FREE);
}

static void bucket_move_entry(HashmapBase *h, struct swap_entries *swap,
                              unsigned from, unsigned to) {
        struct hashmap_base_entry *e_from, *e_to;

        assert(from != to);

        e_from = bucket_at_virtual(h, swap, from);
        e_to   = bucket_at_virtual(h, swap, to);

        memcpy(e_to, e_from, hashmap_type_info[h->type].entry_size);

        if (h->type == HASHMAP_TYPE_ORDERED) {
                OrderedHashmap *lh = (OrderedHashmap*) h;
                struct ordered_hashmap_entry *le, *le_to;

                le_to = (struct ordered_hashmap_entry*) e_to;

                if (le_to->iterate_next != IDX_NIL) {
                        le = (struct ordered_hashmap_entry*)
                             bucket_at_virtual(h, swap, le_to->iterate_next);
                        le->iterate_previous = to;
                }

                if (le_to->iterate_previous != IDX_NIL) {
                        le = (struct ordered_hashmap_entry*)
                             bucket_at_virtual(h, swap, le_to->iterate_previous);
                        le->iterate_next = to;
                }

                if (lh->iterate_list_head == from)
                        lh->iterate_list_head = to;
                if (lh->iterate_list_tail == from)
                        lh->iterate_list_tail = to;
        }
}

static unsigned next_idx(HashmapBase *h, unsigned idx) {
        return (idx + 1U) % n_buckets(h);
}

static unsigned prev_idx(HashmapBase *h, unsigned idx) {
        return (n_buckets(h) + idx - 1U) % n_buckets(h);
}

static void *entry_value(HashmapBase *h, struct hashmap_base_entry *e) {
        switch (h->type) {

        case HASHMAP_TYPE_PLAIN:
        case HASHMAP_TYPE_ORDERED:
                return ((struct plain_hashmap_entry*)e)->value;

        case HASHMAP_TYPE_SET:
                return (void*) e->key;

        default:
                assert_not_reached("Unknown hashmap type");
        }
}

static void base_remove_entry(HashmapBase *h, unsigned idx) {
        unsigned left, right, prev, dib;
        dib_raw_t raw_dib, *dibs;

        dibs = dib_raw_ptr(h);
        assert(dibs[idx] != DIB_RAW_FREE);

#ifdef ENABLE_DEBUG_HASHMAP
        h->debug.rem_count++;
        h->debug.last_rem_idx = idx;
#endif

        left = idx;
        /* Find the stop bucket ("right"). It is either free or has DIB == 0. */
        for (right = next_idx(h, left); ; right = next_idx(h, right)) {
                raw_dib = dibs[right];
                if (raw_dib == 0 || raw_dib == DIB_RAW_FREE)
                        break;

                /* The buckets are not supposed to be all occupied and with DIB > 0.
                 * That would mean we could make everyone better off by shifting them
                 * backward. This scenario is impossible. */
                assert(left != right);
        }

        if (h->type == HASHMAP_TYPE_ORDERED) {
                OrderedHashmap *lh = (OrderedHashmap*) h;
                struct ordered_hashmap_entry *le = ordered_bucket_at(lh, idx);

                if (le->iterate_next != IDX_NIL)
                        ordered_bucket_at(lh, le->iterate_next)->iterate_previous = le->iterate_previous;
                else
                        lh->iterate_list_tail = le->iterate_previous;

                if (le->iterate_previous != IDX_NIL)
                        ordered_bucket_at(lh, le->iterate_previous)->iterate_next = le->iterate_next;
                else
                        lh->iterate_list_head = le->iterate_next;
        }

        /* Now shift all buckets in the interval (left, right) one step backwards */
        for (prev = left, left = next_idx(h, left); left != right;
             prev = left, left = next_idx(h, left)) {
                dib = bucket_calculate_dib(h, left, dibs[left]);
                assert(dib != 0);
                bucket_move_entry(h, NULL, left, prev);
                bucket_set_dib(h, prev, dib - 1);
        }

        bucket_mark_free(h, prev);
        n_entries_dec(h);
}
#define remove_entry(h, idx) base_remove_entry(HASHMAP_BASE(h), idx)

static unsigned hashmap_iterate_in_insertion_order(OrderedHashmap *h, Iterator *i) {
        struct ordered_hashmap_entry *e;
        unsigned idx;

        assert(h);
        assert(i);

        if (i->idx == IDX_NIL)
                goto at_end;

        if (i->idx == IDX_FIRST && h->iterate_list_head == IDX_NIL)
                goto at_end;

        if (i->idx == IDX_FIRST) {
                idx = h->iterate_list_head;
                e = ordered_bucket_at(h, idx);
        } else {
                idx = i->idx;
                e = ordered_bucket_at(h, idx);
                /*
                 * We allow removing the current entry while iterating, but removal may cause
                 * a backward shift. The next entry may thus move one bucket to the left.
                 * To detect when it happens, we remember the key pointer of the entry we were
                 * going to iterate next. If it does not match, there was a backward shift.
                 */
                if (e->p.b.key != i->next_key) {
                        idx = prev_idx(HASHMAP_BASE(h), idx);
                        e = ordered_bucket_at(h, idx);
                }
                assert(e->p.b.key == i->next_key);
        }

#ifdef ENABLE_DEBUG_HASHMAP
        i->prev_idx = idx;
#endif

        if (e->iterate_next != IDX_NIL) {
                struct ordered_hashmap_entry *n;
                i->idx = e->iterate_next;
                n = ordered_bucket_at(h, i->idx);
                i->next_key = n->p.b.key;
        } else
                i->idx = IDX_NIL;

        return idx;

at_end:
        i->idx = IDX_NIL;
        return IDX_NIL;
}

static unsigned hashmap_iterate_in_internal_order(HashmapBase *h, Iterator *i) {
        unsigned idx;

        assert(h);
        assert(i);

        if (i->idx == IDX_NIL)
                goto at_end;

        if (i->idx == IDX_FIRST) {
                /* fast forward to the first occupied bucket */
                if (h->has_indirect) {
                        i->idx = skip_free_buckets(h, h->indirect.idx_lowest_entry);
                        h->indirect.idx_lowest_entry = i->idx;
                } else
                        i->idx = skip_free_buckets(h, 0);

                if (i->idx == IDX_NIL)
                        goto at_end;
        } else {
                struct hashmap_base_entry *e;

                assert(i->idx > 0);

                e = bucket_at(h, i->idx);
                /*
                 * We allow removing the current entry while iterating, but removal may cause
                 * a backward shift. The next entry may thus move one bucket to the left.
                 * To detect when it happens, we remember the key pointer of the entry we were
                 * going to iterate next. If it does not match, there was a backward shift.
                 */
                if (e->key != i->next_key)
                        e = bucket_at(h, --i->idx);

                assert(e->key == i->next_key);
        }

        idx = i->idx;
#ifdef ENABLE_DEBUG_HASHMAP
        i->prev_idx = idx;
#endif

        i->idx = skip_free_buckets(h, i->idx + 1);
        if (i->idx != IDX_NIL)
                i->next_key = bucket_at(h, i->idx)->key;
        else
                i->idx = IDX_NIL;

        return idx;

at_end:
        i->idx = IDX_NIL;
        return IDX_NIL;
}

static unsigned hashmap_iterate_entry(HashmapBase *h, Iterator *i) {
        if (!h) {
                i->idx = IDX_NIL;
                return IDX_NIL;
        }

#ifdef ENABLE_DEBUG_HASHMAP
        if (i->idx == IDX_FIRST) {
                i->put_count = h->debug.put_count;
                i->rem_count = h->debug.rem_count;
        } else {
                /* While iterating, must not add any new entries */
                assert(i->put_count == h->debug.put_count);
                /* ... or remove entries other than the current one */
                assert(i->rem_count == h->debug.rem_count ||
                       (i->rem_count == h->debug.rem_count - 1 &&
                        i->prev_idx == h->debug.last_rem_idx));
                /* Reset our removals counter */
                i->rem_count = h->debug.rem_count;
        }
#endif

        return h->type == HASHMAP_TYPE_ORDERED ? hashmap_iterate_in_insertion_order((OrderedHashmap*) h, i)
                                               : hashmap_iterate_in_internal_order(h, i);
}

bool internal_hashmap_iterate(HashmapBase *h, Iterator *i, void **value, const void **key) {
        struct hashmap_base_entry *e;
        void *data;
        unsigned idx;

        idx = hashmap_iterate_entry(h, i);
        if (idx == IDX_NIL) {
                if (value)
                        *value = NULL;
                if (key)
                        *key = NULL;

                return false;
        }

        e = bucket_at(h, idx);
        data = entry_value(h, e);
        if (value)
                *value = data;
        if (key)
                *key = e->key;

        return true;
}

bool set_iterate(Set *s, Iterator *i, void **value) {
        return internal_hashmap_iterate(HASHMAP_BASE(s), i, value, NULL);
}

#define HASHMAP_FOREACH_IDX(idx, h, i) \
        for ((i) = ITERATOR_FIRST, (idx) = hashmap_iterate_entry((h), &(i)); \
             (idx != IDX_NIL); \
             (idx) = hashmap_iterate_entry((h), &(i)))

static void reset_direct_storage(HashmapBase *h) {
        const struct hashmap_type_info *hi = &hashmap_type_info[h->type];
        void *p;

        assert(!h->has_indirect);

        p = mempset(h->direct.storage, 0, hi->entry_size * hi->n_direct_buckets);
        memset(p, DIB_RAW_INIT, sizeof(dib_raw_t) * hi->n_direct_buckets);
}

static struct HashmapBase *hashmap_base_new(const struct hash_ops *hash_ops, enum HashmapType type HASHMAP_DEBUG_PARAMS) {
        HashmapBase *h;
        const struct hashmap_type_info *hi = &hashmap_type_info[type];
        bool use_pool;

        use_pool = is_main_thread();

        h = use_pool ? mempool_alloc0_tile(hi->mempool) : malloc0(hi->head_size);

        if (!h)
                return NULL;

        h->type = type;
        h->from_pool = use_pool;
        h->hash_ops = hash_ops ? hash_ops : &trivial_hash_ops;

        if (type == HASHMAP_TYPE_ORDERED) {
                OrderedHashmap *lh = (OrderedHashmap*)h;
                lh->iterate_list_head = lh->iterate_list_tail = IDX_NIL;
        }

        reset_direct_storage(h);

        if (!shared_hash_key_initialized) {
                random_bytes(shared_hash_key, sizeof(shared_hash_key));
                shared_hash_key_initialized= true;
        }

#ifdef ENABLE_DEBUG_HASHMAP
        h->debug.func = func;
        h->debug.file = file;
        h->debug.line = line;
        assert_se(pthread_mutex_lock(&hashmap_debug_list_mutex) == 0);
        LIST_PREPEND(debug_list, hashmap_debug_list, &h->debug);
        assert_se(pthread_mutex_unlock(&hashmap_debug_list_mutex) == 0);
#endif

        return h;
}

Hashmap *internal_hashmap_new(const struct hash_ops *hash_ops  HASHMAP_DEBUG_PARAMS) {
        return (Hashmap*)        hashmap_base_new(hash_ops, HASHMAP_TYPE_PLAIN HASHMAP_DEBUG_PASS_ARGS);
}

OrderedHashmap *internal_ordered_hashmap_new(const struct hash_ops *hash_ops  HASHMAP_DEBUG_PARAMS) {
        return (OrderedHashmap*) hashmap_base_new(hash_ops, HASHMAP_TYPE_ORDERED HASHMAP_DEBUG_PASS_ARGS);
}

Set *internal_set_new(const struct hash_ops *hash_ops  HASHMAP_DEBUG_PARAMS) {
        return (Set*)            hashmap_base_new(hash_ops, HASHMAP_TYPE_SET HASHMAP_DEBUG_PASS_ARGS);
}

static int hashmap_base_ensure_allocated(HashmapBase **h, const struct hash_ops *hash_ops,
                                         enum HashmapType type HASHMAP_DEBUG_PARAMS) {
        HashmapBase *q;

        assert(h);

        if (*h)
                return 0;

        q = hashmap_base_new(hash_ops, type HASHMAP_DEBUG_PASS_ARGS);
        if (!q)
                return -ENOMEM;

        *h = q;
        return 0;
}

int internal_hashmap_ensure_allocated(Hashmap **h, const struct hash_ops *hash_ops  HASHMAP_DEBUG_PARAMS) {
        return hashmap_base_ensure_allocated((HashmapBase**)h, hash_ops, HASHMAP_TYPE_PLAIN HASHMAP_DEBUG_PASS_ARGS);
}

int internal_ordered_hashmap_ensure_allocated(OrderedHashmap **h, const struct hash_ops *hash_ops  HASHMAP_DEBUG_PARAMS) {
        return hashmap_base_ensure_allocated((HashmapBase**)h, hash_ops, HASHMAP_TYPE_ORDERED HASHMAP_DEBUG_PASS_ARGS);
}

int internal_set_ensure_allocated(Set **s, const struct hash_ops *hash_ops  HASHMAP_DEBUG_PARAMS) {
        return hashmap_base_ensure_allocated((HashmapBase**)s, hash_ops, HASHMAP_TYPE_SET HASHMAP_DEBUG_PASS_ARGS);
}

static void hashmap_free_no_clear(HashmapBase *h) {
        assert(!h->has_indirect);
        assert(!h->n_direct_entries);

#ifdef ENABLE_DEBUG_HASHMAP
        assert_se(pthread_mutex_lock(&hashmap_debug_list_mutex) == 0);
        LIST_REMOVE(debug_list, hashmap_debug_list, &h->debug);
        assert_se(pthread_mutex_unlock(&hashmap_debug_list_mutex) == 0);
#endif

        if (h->from_pool)
                mempool_free_tile(hashmap_type_info[h->type].mempool, h);
        else
                free(h);
}

HashmapBase *internal_hashmap_free(HashmapBase *h) {

        /* Free the hashmap, but nothing in it */

        if (h) {
                internal_hashmap_clear(h);
                hashmap_free_no_clear(h);
        }

        return NULL;
}

HashmapBase *internal_hashmap_free_free(HashmapBase *h) {

        /* Free the hashmap and all data objects in it, but not the
         * keys */

        if (h) {
                internal_hashmap_clear_free(h);
                hashmap_free_no_clear(h);
        }

        return NULL;
}

Hashmap *hashmap_free_free_free(Hashmap *h) {

        /* Free the hashmap and all data and key objects in it */

        if (h) {
                hashmap_clear_free_free(h);
                hashmap_free_no_clear(HASHMAP_BASE(h));
        }

        return NULL;
}

void internal_hashmap_clear(HashmapBase *h) {
        if (!h)
                return;

        if (h->has_indirect) {
                free(h->indirect.storage);
                h->has_indirect = false;
        }

        h->n_direct_entries = 0;
        reset_direct_storage(h);

        if (h->type == HASHMAP_TYPE_ORDERED) {
                OrderedHashmap *lh = (OrderedHashmap*) h;
                lh->iterate_list_head = lh->iterate_list_tail = IDX_NIL;
        }
}

void internal_hashmap_clear_free(HashmapBase *h) {
        unsigned idx;

        if (!h)
                return;

        for (idx = skip_free_buckets(h, 0); idx != IDX_NIL;
             idx = skip_free_buckets(h, idx + 1))
                free(entry_value(h, bucket_at(h, idx)));

        internal_hashmap_clear(h);
}

void hashmap_clear_free_free(Hashmap *h) {
        unsigned idx;

        if (!h)
                return;

        for (idx = skip_free_buckets(HASHMAP_BASE(h), 0); idx != IDX_NIL;
             idx = skip_free_buckets(HASHMAP_BASE(h), idx + 1)) {
                struct plain_hashmap_entry *e = plain_bucket_at(h, idx);
                free((void*)e->b.key);
                free(e->value);
        }

        internal_hashmap_clear(HASHMAP_BASE(h));
}

static int resize_buckets(HashmapBase *h, unsigned entries_add);

/*
 * Finds an empty bucket to put an entry into, starting the scan at 'idx'.
 * Performs Robin Hood swaps as it goes. The entry to put must be placed
 * by the caller into swap slot IDX_PUT.
 * If used for in-place resizing, may leave a displaced entry in swap slot
 * IDX_PUT. Caller must rehash it next.
 * Returns: true if it left a displaced entry to rehash next in IDX_PUT,
 *          false otherwise.
 */
static bool hashmap_put_robin_hood(HashmapBase *h, unsigned idx,
                                   struct swap_entries *swap) {
        dib_raw_t raw_dib, *dibs;
        unsigned dib, distance;

#ifdef ENABLE_DEBUG_HASHMAP
        h->debug.put_count++;
#endif

        dibs = dib_raw_ptr(h);

        for (distance = 0; ; distance++) {
                raw_dib = dibs[idx];
                if (raw_dib == DIB_RAW_FREE || raw_dib == DIB_RAW_REHASH) {
                        if (raw_dib == DIB_RAW_REHASH)
                                bucket_move_entry(h, swap, idx, IDX_TMP);

                        if (h->has_indirect && h->indirect.idx_lowest_entry > idx)
                                h->indirect.idx_lowest_entry = idx;

                        bucket_set_dib(h, idx, distance);
                        bucket_move_entry(h, swap, IDX_PUT, idx);
                        if (raw_dib == DIB_RAW_REHASH) {
                                bucket_move_entry(h, swap, IDX_TMP, IDX_PUT);
                                return true;
                        }

                        return false;
                }

                dib = bucket_calculate_dib(h, idx, raw_dib);

                if (dib < distance) {
                        /* Found a wealthier entry. Go Robin Hood! */
                        bucket_set_dib(h, idx, distance);

                        /* swap the entries */
                        bucket_move_entry(h, swap, idx, IDX_TMP);
                        bucket_move_entry(h, swap, IDX_PUT, idx);
                        bucket_move_entry(h, swap, IDX_TMP, IDX_PUT);

                        distance = dib;
                }

                idx = next_idx(h, idx);
        }
}

/*
 * Puts an entry into a hashmap, boldly - no check whether key already exists.
 * The caller must place the entry (only its key and value, not link indexes)
 * in swap slot IDX_PUT.
 * Caller must ensure: the key does not exist yet in the hashmap.
 *                     that resize is not needed if !may_resize.
 * Returns: 1 if entry was put successfully.
 *          -ENOMEM if may_resize==true and resize failed with -ENOMEM.
 *          Cannot return -ENOMEM if !may_resize.
 */
static int hashmap_base_put_boldly(HashmapBase *h, unsigned idx,
                                   struct swap_entries *swap, bool may_resize) {
        struct ordered_hashmap_entry *new_entry;
        int r;

        assert(idx < n_buckets(h));

        new_entry = bucket_at_swap(swap, IDX_PUT);

        if (may_resize) {
                r = resize_buckets(h, 1);
                if (r < 0)
                        return r;
                if (r > 0)
                        idx = bucket_hash(h, new_entry->p.b.key);
        }
        assert(n_entries(h) < n_buckets(h));

        if (h->type == HASHMAP_TYPE_ORDERED) {
                OrderedHashmap *lh = (OrderedHashmap*) h;

                new_entry->iterate_next = IDX_NIL;
                new_entry->iterate_previous = lh->iterate_list_tail;

                if (lh->iterate_list_tail != IDX_NIL) {
                        struct ordered_hashmap_entry *old_tail;

                        old_tail = ordered_bucket_at(lh, lh->iterate_list_tail);
                        assert(old_tail->iterate_next == IDX_NIL);
                        old_tail->iterate_next = IDX_PUT;
                }

                lh->iterate_list_tail = IDX_PUT;
                if (lh->iterate_list_head == IDX_NIL)
                        lh->iterate_list_head = IDX_PUT;
        }

        assert_se(hashmap_put_robin_hood(h, idx, swap) == false);

        n_entries_inc(h);
#ifdef ENABLE_DEBUG_HASHMAP
        h->debug.max_entries = MAX(h->debug.max_entries, n_entries(h));
#endif

        return 1;
}
#define hashmap_put_boldly(h, idx, swap, may_resize) \
        hashmap_base_put_boldly(HASHMAP_BASE(h), idx, swap, may_resize)

/*
 * Returns 0 if resize is not needed.
 *         1 if successfully resized.
 *         -ENOMEM on allocation failure.
 */
static int resize_buckets(HashmapBase *h, unsigned entries_add) {
        struct swap_entries swap;
        char *new_storage;
        dib_raw_t *old_dibs, *new_dibs;
        const struct hashmap_type_info *hi;
        unsigned idx, optimal_idx;
        unsigned old_n_buckets, new_n_buckets, n_rehashed, new_n_entries;
        uint8_t new_shift;
        bool rehash_next;

        assert(h);

        hi = &hashmap_type_info[h->type];
        new_n_entries = n_entries(h) + entries_add;

        /* overflow? */
        if (_unlikely_(new_n_entries < entries_add))
                return -ENOMEM;

        /* For direct storage we allow 100% load, because it's tiny. */
        if (!h->has_indirect && new_n_entries <= hi->n_direct_buckets)
                return 0;

        /*
         * Load factor = n/m = 1 - (1/INV_KEEP_FREE).
         * From it follows: m = n + n/(INV_KEEP_FREE - 1)
         */
        new_n_buckets = new_n_entries + new_n_entries / (INV_KEEP_FREE - 1);
        /* overflow? */
        if (_unlikely_(new_n_buckets < new_n_entries))
                return -ENOMEM;

        if (_unlikely_(new_n_buckets > UINT_MAX / (hi->entry_size + sizeof(dib_raw_t))))
                return -ENOMEM;

        old_n_buckets = n_buckets(h);

        if (_likely_(new_n_buckets <= old_n_buckets))
                return 0;

        new_shift = log2u_round_up(MAX(
                        new_n_buckets * (hi->entry_size + sizeof(dib_raw_t)),
                        2 * sizeof(struct direct_storage)));

        /* Realloc storage (buckets and DIB array). */
        new_storage = realloc(h->has_indirect ? h->indirect.storage : NULL,
                              1U << new_shift);
        if (!new_storage)
                return -ENOMEM;

        /* Must upgrade direct to indirect storage. */
        if (!h->has_indirect) {
                memcpy(new_storage, h->direct.storage,
                       old_n_buckets * (hi->entry_size + sizeof(dib_raw_t)));
                h->indirect.n_entries = h->n_direct_entries;
                h->indirect.idx_lowest_entry = 0;
                h->n_direct_entries = 0;
        }

        /* Get a new hash key. If we've just upgraded to indirect storage,
         * allow reusing a previously generated key. It's still a different key
         * from the shared one that we used for direct storage. */
        get_hash_key(h->indirect.hash_key, !h->has_indirect);

        h->has_indirect = true;
        h->indirect.storage = new_storage;
        h->indirect.n_buckets = (1U << new_shift) /
                                (hi->entry_size + sizeof(dib_raw_t));

        old_dibs = (dib_raw_t*)(new_storage + hi->entry_size * old_n_buckets);
        new_dibs = dib_raw_ptr(h);

        /*
         * Move the DIB array to the new place, replacing valid DIB values with
         * DIB_RAW_REHASH to indicate all of the used buckets need rehashing.
         * Note: Overlap is not possible, because we have at least doubled the
         * number of buckets and dib_raw_t is smaller than any entry type.
         */
        for (idx = 0; idx < old_n_buckets; idx++) {
                assert(old_dibs[idx] != DIB_RAW_REHASH);
                new_dibs[idx] = old_dibs[idx] == DIB_RAW_FREE ? DIB_RAW_FREE
                                                              : DIB_RAW_REHASH;
        }

        /* Zero the area of newly added entries (including the old DIB area) */
        memzero(bucket_at(h, old_n_buckets),
               (n_buckets(h) - old_n_buckets) * hi->entry_size);

        /* The upper half of the new DIB array needs initialization */
        memset(&new_dibs[old_n_buckets], DIB_RAW_INIT,
               (n_buckets(h) - old_n_buckets) * sizeof(dib_raw_t));

        /* Rehash entries that need it */
        n_rehashed = 0;
        for (idx = 0; idx < old_n_buckets; idx++) {
                if (new_dibs[idx] != DIB_RAW_REHASH)
                        continue;

                optimal_idx = bucket_hash(h, bucket_at(h, idx)->key);

                /*
                 * Not much to do if by luck the entry hashes to its current
                 * location. Just set its DIB.
                 */
                if (optimal_idx == idx) {
                        new_dibs[idx] = 0;
                        n_rehashed++;
                        continue;
                }

                new_dibs[idx] = DIB_RAW_FREE;
                bucket_move_entry(h, &swap, idx, IDX_PUT);
                /* bucket_move_entry does not clear the source */
                memzero(bucket_at(h, idx), hi->entry_size);

                do {
                        /*
                         * Find the new bucket for the current entry. This may make
                         * another entry homeless and load it into IDX_PUT.
                         */
                        rehash_next = hashmap_put_robin_hood(h, optimal_idx, &swap);
                        n_rehashed++;

                        /* Did the current entry displace another one? */
                        if (rehash_next)
                                optimal_idx = bucket_hash(h, bucket_at_swap(&swap, IDX_PUT)->p.b.key);
                } while (rehash_next);
        }

        assert(n_rehashed == n_entries(h));

        return 1;
}

/*
 * Finds an entry with a matching key
 * Returns: index of the found entry, or IDX_NIL if not found.
 */
static unsigned base_bucket_scan(HashmapBase *h, unsigned idx, const void *key) {
        struct hashmap_base_entry *e;
        unsigned dib, distance;
        dib_raw_t *dibs = dib_raw_ptr(h);

        assert(idx < n_buckets(h));

        for (distance = 0; ; distance++) {
                if (dibs[idx] == DIB_RAW_FREE)
                        return IDX_NIL;

                dib = bucket_calculate_dib(h, idx, dibs[idx]);

                if (dib < distance)
                        return IDX_NIL;
                if (dib == distance) {
                        e = bucket_at(h, idx);
                        if (h->hash_ops->compare(e->key, key) == 0)
                                return idx;
                }

                idx = next_idx(h, idx);
        }
}
#define bucket_scan(h, idx, key) base_bucket_scan(HASHMAP_BASE(h), idx, key)

int hashmap_put(Hashmap *h, const void *key, void *value) {
        struct swap_entries swap;
        struct plain_hashmap_entry *e;
        unsigned hash, idx;

        assert(h);

        hash = bucket_hash(h, key);
        idx = bucket_scan(h, hash, key);
        if (idx != IDX_NIL) {
                e = plain_bucket_at(h, idx);
                if (e->value == value)
                        return 0;
                return -EEXIST;
        }

        e = &bucket_at_swap(&swap, IDX_PUT)->p;
        e->b.key = key;
        e->value = value;
        return hashmap_put_boldly(h, hash, &swap, true);
}

int set_put(Set *s, const void *key) {
        struct swap_entries swap;
        struct hashmap_base_entry *e;
        unsigned hash, idx;

        assert(s);

        hash = bucket_hash(s, key);
        idx = bucket_scan(s, hash, key);
        if (idx != IDX_NIL)
                return 0;

        e = &bucket_at_swap(&swap, IDX_PUT)->p.b;
        e->key = key;
        return hashmap_put_boldly(s, hash, &swap, true);
}

int hashmap_replace(Hashmap *h, const void *key, void *value) {
        struct swap_entries swap;
        struct plain_hashmap_entry *e;
        unsigned hash, idx;

        assert(h);

        hash = bucket_hash(h, key);
        idx = bucket_scan(h, hash, key);
        if (idx != IDX_NIL) {
                e = plain_bucket_at(h, idx);
#ifdef ENABLE_DEBUG_HASHMAP
                /* Although the key is equal, the key pointer may have changed,
                 * and this would break our assumption for iterating. So count
                 * this operation as incompatible with iteration. */
                if (e->b.key != key) {
                        h->b.debug.put_count++;
                        h->b.debug.rem_count++;
                        h->b.debug.last_rem_idx = idx;
                }
#endif
                e->b.key = key;
                e->value = value;
                return 0;
        }

        e = &bucket_at_swap(&swap, IDX_PUT)->p;
        e->b.key = key;
        e->value = value;
        return hashmap_put_boldly(h, hash, &swap, true);
}

int hashmap_update(Hashmap *h, const void *key, void *value) {
        struct plain_hashmap_entry *e;
        unsigned hash, idx;

        assert(h);

        hash = bucket_hash(h, key);
        idx = bucket_scan(h, hash, key);
        if (idx == IDX_NIL)
                return -ENOENT;

        e = plain_bucket_at(h, idx);
        e->value = value;
        return 0;
}

void *internal_hashmap_get(HashmapBase *h, const void *key) {
        struct hashmap_base_entry *e;
        unsigned hash, idx;

        if (!h)
                return NULL;

        hash = bucket_hash(h, key);
        idx = bucket_scan(h, hash, key);
        if (idx == IDX_NIL)
                return NULL;

        e = bucket_at(h, idx);
        return entry_value(h, e);
}

void *hashmap_get2(Hashmap *h, const void *key, void **key2) {
        struct plain_hashmap_entry *e;
        unsigned hash, idx;

        if (!h)
                return NULL;

        hash = bucket_hash(h, key);
        idx = bucket_scan(h, hash, key);
        if (idx == IDX_NIL)
                return NULL;

        e = plain_bucket_at(h, idx);
        if (key2)
                *key2 = (void*) e->b.key;

        return e->value;
}

bool internal_hashmap_contains(HashmapBase *h, const void *key) {
        unsigned hash;

        if (!h)
                return false;

        hash = bucket_hash(h, key);
        return bucket_scan(h, hash, key) != IDX_NIL;
}

void *internal_hashmap_remove(HashmapBase *h, const void *key) {
        struct hashmap_base_entry *e;
        unsigned hash, idx;
        void *data;

        if (!h)
                return NULL;

        hash = bucket_hash(h, key);
        idx = bucket_scan(h, hash, key);
        if (idx == IDX_NIL)
                return NULL;

        e = bucket_at(h, idx);
        data = entry_value(h, e);
        remove_entry(h, idx);

        return data;
}

void *hashmap_remove2(Hashmap *h, const void *key, void **rkey) {
        struct plain_hashmap_entry *e;
        unsigned hash, idx;
        void *data;

        if (!h) {
                if (rkey)
                        *rkey = NULL;
                return NULL;
        }

        hash = bucket_hash(h, key);
        idx = bucket_scan(h, hash, key);
        if (idx == IDX_NIL) {
                if (rkey)
                        *rkey = NULL;
                return NULL;
        }

        e = plain_bucket_at(h, idx);
        data = e->value;
        if (rkey)
                *rkey = (void*) e->b.key;

        remove_entry(h, idx);

        return data;
}

int hashmap_remove_and_put(Hashmap *h, const void *old_key, const void *new_key, void *value) {
        struct swap_entries swap;
        struct plain_hashmap_entry *e;
        unsigned old_hash, new_hash, idx;

        if (!h)
                return -ENOENT;

        old_hash = bucket_hash(h, old_key);
        idx = bucket_scan(h, old_hash, old_key);
        if (idx == IDX_NIL)
                return -ENOENT;

        new_hash = bucket_hash(h, new_key);
        if (bucket_scan(h, new_hash, new_key) != IDX_NIL)
                return -EEXIST;

        remove_entry(h, idx);

        e = &bucket_at_swap(&swap, IDX_PUT)->p;
        e->b.key = new_key;
        e->value = value;
        assert_se(hashmap_put_boldly(h, new_hash, &swap, false) == 1);

        return 0;
}

int set_remove_and_put(Set *s, const void *old_key, const void *new_key) {
        struct swap_entries swap;
        struct hashmap_base_entry *e;
        unsigned old_hash, new_hash, idx;

        if (!s)
                return -ENOENT;

        old_hash = bucket_hash(s, old_key);
        idx = bucket_scan(s, old_hash, old_key);
        if (idx == IDX_NIL)
                return -ENOENT;

        new_hash = bucket_hash(s, new_key);
        if (bucket_scan(s, new_hash, new_key) != IDX_NIL)
                return -EEXIST;

        remove_entry(s, idx);

        e = &bucket_at_swap(&swap, IDX_PUT)->p.b;
        e->key = new_key;
        assert_se(hashmap_put_boldly(s, new_hash, &swap, false) == 1);

        return 0;
}

int hashmap_remove_and_replace(Hashmap *h, const void *old_key, const void *new_key, void *value) {
        struct swap_entries swap;
        struct plain_hashmap_entry *e;
        unsigned old_hash, new_hash, idx_old, idx_new;

        if (!h)
                return -ENOENT;

        old_hash = bucket_hash(h, old_key);
        idx_old = bucket_scan(h, old_hash, old_key);
        if (idx_old == IDX_NIL)
                return -ENOENT;

        old_key = bucket_at(HASHMAP_BASE(h), idx_old)->key;

        new_hash = bucket_hash(h, new_key);
        idx_new = bucket_scan(h, new_hash, new_key);
        if (idx_new != IDX_NIL)
                if (idx_old != idx_new) {
                        remove_entry(h, idx_new);
                        /* Compensate for a possible backward shift. */
                        if (old_key != bucket_at(HASHMAP_BASE(h), idx_old)->key)
                                idx_old = prev_idx(HASHMAP_BASE(h), idx_old);
                        assert(old_key == bucket_at(HASHMAP_BASE(h), idx_old)->key);
                }

        remove_entry(h, idx_old);

        e = &bucket_at_swap(&swap, IDX_PUT)->p;
        e->b.key = new_key;
        e->value = value;
        assert_se(hashmap_put_boldly(h, new_hash, &swap, false) == 1);

        return 0;
}

void *hashmap_remove_value(Hashmap *h, const void *key, void *value) {
        struct plain_hashmap_entry *e;
        unsigned hash, idx;

        if (!h)
                return NULL;

        hash = bucket_hash(h, key);
        idx = bucket_scan(h, hash, key);
        if (idx == IDX_NIL)
                return NULL;

        e = plain_bucket_at(h, idx);
        if (e->value != value)
                return NULL;

        remove_entry(h, idx);

        return value;
}

static unsigned find_first_entry(HashmapBase *h) {
        Iterator i = ITERATOR_FIRST;

        if (!h || !n_entries(h))
                return IDX_NIL;

        return hashmap_iterate_entry(h, &i);
}

void *internal_hashmap_first(HashmapBase *h) {
        unsigned idx;

        idx = find_first_entry(h);
        if (idx == IDX_NIL)
                return NULL;

        return entry_value(h, bucket_at(h, idx));
}

void *internal_hashmap_first_key(HashmapBase *h) {
        struct hashmap_base_entry *e;
        unsigned idx;

        idx = find_first_entry(h);
        if (idx == IDX_NIL)
                return NULL;

        e = bucket_at(h, idx);
        return (void*) e->key;
}

void *internal_hashmap_steal_first(HashmapBase *h) {
        struct hashmap_base_entry *e;
        void *data;
        unsigned idx;

        idx = find_first_entry(h);
        if (idx == IDX_NIL)
                return NULL;

        e = bucket_at(h, idx);
        data = entry_value(h, e);
        remove_entry(h, idx);

        return data;
}

void *internal_hashmap_steal_first_key(HashmapBase *h) {
        struct hashmap_base_entry *e;
        void *key;
        unsigned idx;

        idx = find_first_entry(h);
        if (idx == IDX_NIL)
                return NULL;

        e = bucket_at(h, idx);
        key = (void*) e->key;
        remove_entry(h, idx);

        return key;
}

unsigned internal_hashmap_size(HashmapBase *h) {

        if (!h)
                return 0;

        return n_entries(h);
}

unsigned internal_hashmap_buckets(HashmapBase *h) {

        if (!h)
                return 0;

        return n_buckets(h);
}

int internal_hashmap_merge(Hashmap *h, Hashmap *other) {
        Iterator i;
        unsigned idx;

        assert(h);

        HASHMAP_FOREACH_IDX(idx, HASHMAP_BASE(other), i) {
                struct plain_hashmap_entry *pe = plain_bucket_at(other, idx);
                int r;

                r = hashmap_put(h, pe->b.key, pe->value);
                if (r < 0 && r != -EEXIST)
                        return r;
        }

        return 0;
}

int set_merge(Set *s, Set *other) {
        Iterator i;
        unsigned idx;

        assert(s);

        HASHMAP_FOREACH_IDX(idx, HASHMAP_BASE(other), i) {
                struct set_entry *se = set_bucket_at(other, idx);
                int r;

                r = set_put(s, se->b.key);
                if (r < 0)
                        return r;
        }

        return 0;
}

int internal_hashmap_reserve(HashmapBase *h, unsigned entries_add) {
        int r;

        assert(h);

        r = resize_buckets(h, entries_add);
        if (r < 0)
                return r;

        return 0;
}

/*
 * The same as hashmap_merge(), but every new item from other is moved to h.
 * Keys already in h are skipped and stay in other.
 * Returns: 0 on success.
 *          -ENOMEM on alloc failure, in which case no move has been done.
 */
int internal_hashmap_move(HashmapBase *h, HashmapBase *other) {
        struct swap_entries swap;
        struct hashmap_base_entry *e, *n;
        Iterator i;
        unsigned idx;
        int r;

        assert(h);

        if (!other)
                return 0;

        assert(other->type == h->type);

        /*
         * This reserves buckets for the worst case, where none of other's
         * entries are yet present in h. This is preferable to risking
         * an allocation failure in the middle of the moving and having to
         * rollback or return a partial result.
         */
        r = resize_buckets(h, n_entries(other));
        if (r < 0)
                return r;

        HASHMAP_FOREACH_IDX(idx, other, i) {
                unsigned h_hash;

                e = bucket_at(other, idx);
                h_hash = bucket_hash(h, e->key);
                if (bucket_scan(h, h_hash, e->key) != IDX_NIL)
                        continue;

                n = &bucket_at_swap(&swap, IDX_PUT)->p.b;
                n->key = e->key;
                if (h->type != HASHMAP_TYPE_SET)
                        ((struct plain_hashmap_entry*) n)->value =
                                ((struct plain_hashmap_entry*) e)->value;
                assert_se(hashmap_put_boldly(h, h_hash, &swap, false) == 1);

                remove_entry(other, idx);
        }

        return 0;
}

int internal_hashmap_move_one(HashmapBase *h, HashmapBase *other, const void *key) {
        struct swap_entries swap;
        unsigned h_hash, other_hash, idx;
        struct hashmap_base_entry *e, *n;
        int r;

        assert(h);

        h_hash = bucket_hash(h, key);
        if (bucket_scan(h, h_hash, key) != IDX_NIL)
                return -EEXIST;

        if (!other)
                return -ENOENT;

        assert(other->type == h->type);

        other_hash = bucket_hash(other, key);
        idx = bucket_scan(other, other_hash, key);
        if (idx == IDX_NIL)
                return -ENOENT;

        e = bucket_at(other, idx);

        n = &bucket_at_swap(&swap, IDX_PUT)->p.b;
        n->key = e->key;
        if (h->type != HASHMAP_TYPE_SET)
                ((struct plain_hashmap_entry*) n)->value =
                        ((struct plain_hashmap_entry*) e)->value;
        r = hashmap_put_boldly(h, h_hash, &swap, true);
        if (r < 0)
                return r;

        remove_entry(other, idx);
        return 0;
}

HashmapBase *internal_hashmap_copy(HashmapBase *h) {
        HashmapBase *copy;
        int r;

        assert(h);

        copy = hashmap_base_new(h->hash_ops, h->type  HASHMAP_DEBUG_SRC_ARGS);
        if (!copy)
                return NULL;

        switch (h->type) {
        case HASHMAP_TYPE_PLAIN:
        case HASHMAP_TYPE_ORDERED:
                r = hashmap_merge((Hashmap*)copy, (Hashmap*)h);
                break;
        case HASHMAP_TYPE_SET:
                r = set_merge((Set*)copy, (Set*)h);
                break;
        default:
                assert_not_reached("Unknown hashmap type");
        }

        if (r < 0) {
                internal_hashmap_free(copy);
                return NULL;
        }

        return copy;
}

char **internal_hashmap_get_strv(HashmapBase *h) {
        char **sv;
        Iterator i;
        unsigned idx, n;

        sv = new(char*, n_entries(h)+1);
        if (!sv)
                return NULL;

        n = 0;
        HASHMAP_FOREACH_IDX(idx, h, i)
                sv[n++] = entry_value(h, bucket_at(h, idx));
        sv[n] = NULL;

        return sv;
}

void *ordered_hashmap_next(OrderedHashmap *h, const void *key) {
        struct ordered_hashmap_entry *e;
        unsigned hash, idx;

        if (!h)
                return NULL;

        hash = bucket_hash(h, key);
        idx = bucket_scan(h, hash, key);
        if (idx == IDX_NIL)
                return NULL;

        e = ordered_bucket_at(h, idx);
        if (e->iterate_next == IDX_NIL)
                return NULL;
        return ordered_bucket_at(h, e->iterate_next)->p.value;
}

int set_consume(Set *s, void *value) {
        int r;

        r = set_put(s, value);
        if (r <= 0)
                free(value);

        return r;
}

int set_put_strdup(Set *s, const char *p) {
        char *c;
        int r;

        assert(s);
        assert(p);

        c = strdup(p);
        if (!c)
                return -ENOMEM;

        r = set_consume(s, c);
        if (r == -EEXIST)
                return 0;

        return r;
}

int set_put_strdupv(Set *s, char **l) {
        int n = 0, r;
        char **i;

        STRV_FOREACH(i, l) {
                r = set_put_strdup(s, *i);
                if (r < 0)
                        return r;

                n += r;
        }

        return n;
}<|MERGE_RESOLUTION|>--- conflicted
+++ resolved
@@ -20,12 +20,8 @@
   along with systemd; If not, see <http://www.gnu.org/licenses/>.
 ***/
 
-<<<<<<< HEAD
 #include "nm-sd-adapt.h"
 
-#include <stdlib.h>
-=======
->>>>>>> aa9d0d14
 #include <errno.h>
 #include <pthread.h>
 #include <stdlib.h>
@@ -34,7 +30,9 @@
 #include "hashmap.h"
 #include "macro.h"
 #include "mempool.h"
+#if 0 /* NM_IGNORED */
 #include "process-util.h"
+#endif /* NM_IGNORED */
 #include "random-util.h"
 #include "set.h"
 #include "siphash24.h"
