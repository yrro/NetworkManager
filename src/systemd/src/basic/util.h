--- conflicted
+++ resolved
@@ -72,37 +72,6 @@
 bool display_is_local(const char *display) _pure_;
 int socket_from_display(const char *display, char **path);
 
-<<<<<<< HEAD
-int get_user_creds(const char **username, uid_t *uid, gid_t *gid, const char **home, const char **shell);
-int get_group_creds(const char **groupname, gid_t *gid);
-
-int in_gid(gid_t gid);
-int in_group(const char *name);
-
-char* uid_to_name(uid_t uid);
-char* gid_to_name(gid_t gid);
-
-int glob_exists(const char *path);
-int glob_extend(char ***strv, const char *path);
-
-int dirent_ensure_type(DIR *d, struct dirent *de);
-
-int get_files_in_directory(const char *path, char ***list);
-
-char *strjoin(const char *x, ...) _sentinel_;
-
-#if 0 /* NM_IGNORED */
-bool is_main_thread(void);
-#endif /* NM_IGNORED */
-
-static inline bool _pure_ in_charset(const char *s, const char* charset) {
-        assert(s);
-        assert(charset);
-        return s[strspn(s, charset)] == '\0';
-}
-
-=======
->>>>>>> aa9d0d14
 int block_get_whole_disk(dev_t d, dev_t *ret);
 
 #define NULSTR_FOREACH(i, l)                                    \
@@ -126,30 +95,6 @@
                  int (*compar) (const void *, const void *, void *),
                  void *arg);
 
-<<<<<<< HEAD
-#if 0 /* NM_IGNORED */
-#define _(String) gettext (String)
-#define N_(String) String
-#endif
-void init_gettext(void);
-bool is_locale_utf8(void);
-
-typedef enum DrawSpecialChar {
-        DRAW_TREE_VERTICAL,
-        DRAW_TREE_BRANCH,
-        DRAW_TREE_RIGHT,
-        DRAW_TREE_SPACE,
-        DRAW_TRIANGULAR_BULLET,
-        DRAW_BLACK_CIRCLE,
-        DRAW_ARROW,
-        DRAW_DASH,
-        _DRAW_SPECIAL_CHAR_MAX
-} DrawSpecialChar;
-
-const char *draw_special_char(DrawSpecialChar ch);
-
-char *strreplace(const char *text, const char *old_string, const char *new_string);
-=======
 /**
  * Normal qsort requires base to be nonnull. Here were require
  * that only if nmemb > 0.
@@ -157,7 +102,6 @@
 static inline void qsort_safe(void *base, size_t nmemb, size_t size, comparison_fn_t compar) {
         if (nmemb <= 1)
                 return;
->>>>>>> aa9d0d14
 
         assert(base);
         qsort(base, nmemb, size, compar);
@@ -232,45 +176,8 @@
 int namespace_open(pid_t pid, int *pidns_fd, int *mntns_fd, int *netns_fd, int *userns_fd, int *root_fd);
 int namespace_enter(int pidns_fd, int mntns_fd, int netns_fd, int userns_fd, int root_fd);
 
-<<<<<<< HEAD
-#if 0 /* NM_IGNORED */
-int getpeercred(int fd, struct ucred *ucred);
-int getpeersec(int fd, char **ret);
-#endif /* NM_IGNORED */
-
-int writev_safe(int fd, const struct iovec *w, int j);
-
-int mkostemp_safe(char *pattern, int flags);
-int open_tmpfile(const char *path, int flags);
-
-int fd_warn_permissions(const char *path, int fd);
-
-#ifndef PERSONALITY_INVALID
-/* personality(7) documents that 0xffffffffUL is used for querying the
- * current personality, hence let's use that here as error
- * indicator. */
-#define PERSONALITY_INVALID 0xffffffffLU
-#endif
-
-unsigned long personality_from_string(const char *p);
-const char *personality_to_string(unsigned long);
-
 uint64_t physical_memory(void);
 
-void hexdump(FILE *f, const void *p, size_t s);
-
-#if 0 /* NM_IGNORED */
-union file_handle_union {
-        struct file_handle handle;
-        char padding[sizeof(struct file_handle) + MAX_HANDLE_SZ];
-};
-#define FILE_HANDLE_INIT { .handle.handle_bytes = MAX_HANDLE_SZ }
-#endif /* NM_IGNORED */
-
-=======
-uint64_t physical_memory(void);
-
->>>>>>> aa9d0d14
 int update_reboot_param_file(const char *param);
 
 int version(void);