--- conflicted
+++ resolved
@@ -19,17 +19,8 @@
   along with systemd; If not, see <http://www.gnu.org/licenses/>.
 ***/
 
-<<<<<<< HEAD
 #include "nm-sd-adapt.h"
 
-#if 0 /* NM_IGNORED */
-#include "dirent-util.h"
-#endif /* NM_IGNORED */
-#include "fd-util.h"
-#if 0 /* NM_IGNORED */
-#include "parse-util.h"
-#endif /* NM_IGNORED */
-=======
 #include <errno.h>
 #include <fcntl.h>
 #include <sys/resource.h>
@@ -39,10 +30,11 @@
 
 #include "fd-util.h"
 #include "macro.h"
+#if 0 /* NM_IGNORED */
 #include "missing.h"
+#endif /* NM_IGNORED */
 #include "parse-util.h"
 #include "path-util.h"
->>>>>>> 606ad7e6
 #include "socket-util.h"
 #include "util.h"
 
