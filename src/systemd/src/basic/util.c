--- conflicted
+++ resolved
@@ -337,6 +337,7 @@
         for (i = 0; i < n_fd; i++)
                 safe_close(fds[i]);
 }
+#endif /* NM_IGNORED */
 
 int unlink_noerrno(const char *path) {
         PROTECT_ERRNO;
@@ -349,6 +350,7 @@
         return 0;
 }
 
+#if 0 /* NM_IGNORED */
 int parse_boolean(const char *v) {
         assert(v);
 
@@ -6646,9 +6648,6 @@
 
         return 0;
 }
-<<<<<<< HEAD
-#endif /* NM_IGNORED */
-=======
 
 int getxattr_malloc(const char *path, const char *name, char **value, bool allow_symlink) {
         char *v;
@@ -6719,4 +6718,4 @@
                         return -errno;
         }
 }
->>>>>>> 8f4e6175
+#endif /* NM_IGNORED */