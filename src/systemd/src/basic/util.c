/*-*- Mode: C; c-basic-offset: 8; indent-tabs-mode: nil -*-*/

/***
  This file is part of systemd.

  Copyright 2010 Lennart Poettering

  systemd is free software; you can redistribute it and/or modify it
  under the terms of the GNU Lesser General Public License as published by
  the Free Software Foundation; either version 2.1 of the License, or
  (at your option) any later version.

  systemd is distributed in the hope that it will be useful, but
  WITHOUT ANY WARRANTY; without even the implied warranty of
  MERCHANTABILITY or FITNESS FOR A PARTICULAR PURPOSE. See the GNU
  Lesser General Public License for more details.

  You should have received a copy of the GNU Lesser General Public License
  along with systemd; If not, see <http://www.gnu.org/licenses/>.
***/

<<<<<<< HEAD
#include "nm-sd-adapt.h"

#include <string.h>
#include <unistd.h>
=======
#include <ctype.h>
#include <dirent.h>
>>>>>>> 8bfe99a1
#include <errno.h>
#include <fcntl.h>
#include <glob.h>
#include <grp.h>
#include <langinfo.h>
#include <libintl.h>
#include <limits.h>
#include <linux/magic.h>
#include <linux/sched.h>
#include <locale.h>
#include <netinet/ip.h>
#include <poll.h>
#include <pwd.h>
#include <sched.h>
#include <signal.h>
#include <stdarg.h>
#include <stdio.h>
#include <stdlib.h>
#include <string.h>
#include <sys/file.h>
#include <sys/ioctl.h>
#include <sys/mman.h>
#include <sys/mount.h>
#include <sys/personality.h>
#include <sys/prctl.h>
#include <sys/resource.h>
#include <sys/stat.h>
#include <sys/statvfs.h>
#include <sys/time.h>
#include <sys/types.h>
#include <sys/utsname.h>
#include <sys/vfs.h>
#include <sys/wait.h>
#include <sys/xattr.h>
#include <syslog.h>
#include <unistd.h>

/* When we include libgen.h because we need dirname() we immediately
 * undefine basename() since libgen.h defines it as a macro to the
 * POSIX version which is really broken. We prefer GNU basename(). */
#include <libgen.h>
#undef basename

#ifdef HAVE_SYS_AUXV_H
#include <sys/auxv.h>
#endif

<<<<<<< HEAD
#include "config.h"
#include "macro.h"
#include "util.h"
#if 0 /* NM_IGNORED */
=======
/* We include linux/fs.h as last of the system headers, as it
 * otherwise conflicts with sys/mount.h. Yay, Linux is great! */
#include <linux/fs.h>

#include "build.h"
#include "def.h"
#include "device-nodes.h"
#include "env-util.h"
#include "exit-status.h"
#include "fileio.h"
#include "formats-util.h"
#include "gunicode.h"
#include "hashmap.h"
#include "hostname-util.h"
>>>>>>> 8bfe99a1
#include "ioprio.h"
#include "log.h"
#include "macro.h"
#include "missing.h"
#include "mkdir.h"
#endif /* NM_IGNORED */
#include "path-util.h"
<<<<<<< HEAD
#if 0 /* NM_IGNORED */
#include "exit-status.h"
#include "hashmap.h"
#include "env-util.h"
#include "fileio.h"
#include "device-nodes.h"
#endif /* NM_IGNORED */
#include "utf8.h"
#if 0 /* NM_IGNORED */
#include "gunicode.h"
#include "virt.h"
#include "def.h"
#include "sparse-endian.h"
#include "formats-util.h"
=======
>>>>>>> 8bfe99a1
#include "process-util.h"
#include "random-util.h"
#include "signal-util.h"
<<<<<<< HEAD
#endif /* NM_IGNORED */
=======
#include "sparse-endian.h"
#include "strv.h"
#include "terminal-util.h"
#include "utf8.h"
#include "util.h"
#include "virt.h"
>>>>>>> 8bfe99a1

/* Put this test here for a lack of better place */
assert_cc(EAGAIN == EWOULDBLOCK);

#if 0 /* NM_IGNORED */
int saved_argc = 0;
char **saved_argv = NULL;

size_t page_size(void) {
        static thread_local size_t pgsz = 0;
        long r;

        if (_likely_(pgsz > 0))
                return pgsz;

        r = sysconf(_SC_PAGESIZE);
        assert(r > 0);

        pgsz = (size_t) r;
        return pgsz;
}
#endif /* NM_IGNORED */

int strcmp_ptr(const char *a, const char *b) {

        /* Like strcmp(), but tries to make sense of NULL pointers */
        if (a && b)
                return strcmp(a, b);

        if (!a && b)
                return -1;

        if (a && !b)
                return 1;

        return 0;
}

bool streq_ptr(const char *a, const char *b) {
        return strcmp_ptr(a, b) == 0;
}

char* endswith(const char *s, const char *postfix) {
        size_t sl, pl;

        assert(s);
        assert(postfix);

        sl = strlen(s);
        pl = strlen(postfix);

        if (pl == 0)
                return (char*) s + sl;

        if (sl < pl)
                return NULL;

        if (memcmp(s + sl - pl, postfix, pl) != 0)
                return NULL;

        return (char*) s + sl - pl;
}

char* endswith_no_case(const char *s, const char *postfix) {
        size_t sl, pl;

        assert(s);
        assert(postfix);

        sl = strlen(s);
        pl = strlen(postfix);

        if (pl == 0)
                return (char*) s + sl;

        if (sl < pl)
                return NULL;

        if (strcasecmp(s + sl - pl, postfix) != 0)
                return NULL;

        return (char*) s + sl - pl;
}

char* first_word(const char *s, const char *word) {
        size_t sl, wl;
        const char *p;

        assert(s);
        assert(word);

        /* Checks if the string starts with the specified word, either
         * followed by NUL or by whitespace. Returns a pointer to the
         * NUL or the first character after the whitespace. */

        sl = strlen(s);
        wl = strlen(word);

        if (sl < wl)
                return NULL;

        if (wl == 0)
                return (char*) s;

        if (memcmp(s, word, wl) != 0)
                return NULL;

        p = s + wl;
        if (*p == 0)
                return (char*) p;

        if (!strchr(WHITESPACE, *p))
                return NULL;

        p += strspn(p, WHITESPACE);
        return (char*) p;
}

size_t cescape_char(char c, char *buf) {
        char * buf_old = buf;

        switch (c) {

                case '\a':
                        *(buf++) = '\\';
                        *(buf++) = 'a';
                        break;
                case '\b':
                        *(buf++) = '\\';
                        *(buf++) = 'b';
                        break;
                case '\f':
                        *(buf++) = '\\';
                        *(buf++) = 'f';
                        break;
                case '\n':
                        *(buf++) = '\\';
                        *(buf++) = 'n';
                        break;
                case '\r':
                        *(buf++) = '\\';
                        *(buf++) = 'r';
                        break;
                case '\t':
                        *(buf++) = '\\';
                        *(buf++) = 't';
                        break;
                case '\v':
                        *(buf++) = '\\';
                        *(buf++) = 'v';
                        break;
                case '\\':
                        *(buf++) = '\\';
                        *(buf++) = '\\';
                        break;
                case '"':
                        *(buf++) = '\\';
                        *(buf++) = '"';
                        break;
                case '\'':
                        *(buf++) = '\\';
                        *(buf++) = '\'';
                        break;

                default:
                        /* For special chars we prefer octal over
                         * hexadecimal encoding, simply because glib's
                         * g_strescape() does the same */
                        if ((c < ' ') || (c >= 127)) {
                                *(buf++) = '\\';
                                *(buf++) = octchar((unsigned char) c >> 6);
                                *(buf++) = octchar((unsigned char) c >> 3);
                                *(buf++) = octchar((unsigned char) c);
                        } else
                                *(buf++) = c;
                        break;
        }

        return buf - buf_old;
}

int close_nointr(int fd) {
        assert(fd >= 0);

        if (close(fd) >= 0)
                return 0;

        /*
         * Just ignore EINTR; a retry loop is the wrong thing to do on
         * Linux.
         *
         * http://lkml.indiana.edu/hypermail/linux/kernel/0509.1/0877.html
         * https://bugzilla.gnome.org/show_bug.cgi?id=682819
         * http://utcc.utoronto.ca/~cks/space/blog/unix/CloseEINTR
         * https://sites.google.com/site/michaelsafyan/software-engineering/checkforeintrwheninvokingclosethinkagain
         */
        if (errno == EINTR)
                return 0;

        return -errno;
}

int safe_close(int fd) {

        /*
         * Like close_nointr() but cannot fail. Guarantees errno is
         * unchanged. Is a NOP with negative fds passed, and returns
         * -1, so that it can be used in this syntax:
         *
         * fd = safe_close(fd);
         */

        if (fd >= 0) {
                PROTECT_ERRNO;

                /* The kernel might return pretty much any error code
                 * via close(), but the fd will be closed anyway. The
                 * only condition we want to check for here is whether
                 * the fd was invalid at all... */

                assert_se(close_nointr(fd) != -EBADF);
        }

        return -1;
}

#if 0 /* NM_IGNORED */
void close_many(const int fds[], unsigned n_fd) {
        unsigned i;

        assert(fds || n_fd <= 0);

        for (i = 0; i < n_fd; i++)
                safe_close(fds[i]);
}
#endif /* NM_IGNORED */

int fclose_nointr(FILE *f) {
        assert(f);

        /* Same as close_nointr(), but for fclose() */

        if (fclose(f) == 0)
                return 0;

        if (errno == EINTR)
                return 0;

        return -errno;
}

FILE* safe_fclose(FILE *f) {

        /* Same as safe_close(), but for fclose() */

        if (f) {
                PROTECT_ERRNO;

                assert_se(fclose_nointr(f) != EBADF);
        }

        return NULL;
}

DIR* safe_closedir(DIR *d) {

        if (d) {
                PROTECT_ERRNO;

                assert_se(closedir(d) >= 0 || errno != EBADF);
        }

        return NULL;
}

int unlink_noerrno(const char *path) {
        PROTECT_ERRNO;
        int r;

        r = unlink(path);
        if (r < 0)
                return -errno;

        return 0;
}

#if 0 /* NM_IGNORED */
int parse_boolean(const char *v) {
        assert(v);

        if (streq(v, "1") || strcaseeq(v, "yes") || strcaseeq(v, "y") || strcaseeq(v, "true") || strcaseeq(v, "t") || strcaseeq(v, "on"))
                return 1;
        else if (streq(v, "0") || strcaseeq(v, "no") || strcaseeq(v, "n") || strcaseeq(v, "false") || strcaseeq(v, "f") || strcaseeq(v, "off"))
                return 0;

        return -EINVAL;
}

int parse_pid(const char *s, pid_t* ret_pid) {
        unsigned long ul = 0;
        pid_t pid;
        int r;

        assert(s);
        assert(ret_pid);

        r = safe_atolu(s, &ul);
        if (r < 0)
                return r;

        pid = (pid_t) ul;

        if ((unsigned long) pid != ul)
                return -ERANGE;

        if (pid <= 0)
                return -ERANGE;

        *ret_pid = pid;
        return 0;
}

bool uid_is_valid(uid_t uid) {

        /* Some libc APIs use UID_INVALID as special placeholder */
        if (uid == (uid_t) 0xFFFFFFFF)
                return false;

        /* A long time ago UIDs where 16bit, hence explicitly avoid the 16bit -1 too */
        if (uid == (uid_t) 0xFFFF)
                return false;

        return true;
}

int parse_uid(const char *s, uid_t* ret_uid) {
        unsigned long ul = 0;
        uid_t uid;
        int r;

        assert(s);

        r = safe_atolu(s, &ul);
        if (r < 0)
                return r;

        uid = (uid_t) ul;

        if ((unsigned long) uid != ul)
                return -ERANGE;

        if (!uid_is_valid(uid))
                return -ENXIO; /* we return ENXIO instead of EINVAL
                                * here, to make it easy to distuingish
                                * invalid numeric uids invalid
                                * strings. */

        if (ret_uid)
                *ret_uid = uid;

        return 0;
}
#endif /* NM_IGNORED */

int safe_atou(const char *s, unsigned *ret_u) {
        char *x = NULL;
        unsigned long l;

        assert(s);
        assert(ret_u);

        errno = 0;
        l = strtoul(s, &x, 0);

        if (!x || x == s || *x || errno)
                return errno > 0 ? -errno : -EINVAL;

        if ((unsigned long) (unsigned) l != l)
                return -ERANGE;

        *ret_u = (unsigned) l;
        return 0;
}

#if 0 /* NM_IGNORED */
int safe_atoi(const char *s, int *ret_i) {
        char *x = NULL;
        long l;

        assert(s);
        assert(ret_i);

        errno = 0;
        l = strtol(s, &x, 0);

        if (!x || x == s || *x || errno)
                return errno > 0 ? -errno : -EINVAL;

        if ((long) (int) l != l)
                return -ERANGE;

        *ret_i = (int) l;
        return 0;
}

int safe_atou8(const char *s, uint8_t *ret) {
        char *x = NULL;
        unsigned long l;

        assert(s);
        assert(ret);

        errno = 0;
        l = strtoul(s, &x, 0);

        if (!x || x == s || *x || errno)
                return errno > 0 ? -errno : -EINVAL;

        if ((unsigned long) (uint8_t) l != l)
                return -ERANGE;

        *ret = (uint8_t) l;
        return 0;
}
#endif /* NM_IGNORED */

int safe_atou16(const char *s, uint16_t *ret) {
        char *x = NULL;
        unsigned long l;

        assert(s);
        assert(ret);

        errno = 0;
        l = strtoul(s, &x, 0);

        if (!x || x == s || *x || errno)
                return errno > 0 ? -errno : -EINVAL;

        if ((unsigned long) (uint16_t) l != l)
                return -ERANGE;

        *ret = (uint16_t) l;
        return 0;
}

#if 0 /* NM_IGNORED */
int safe_atoi16(const char *s, int16_t *ret) {
        char *x = NULL;
        long l;

        assert(s);
        assert(ret);

        errno = 0;
        l = strtol(s, &x, 0);

        if (!x || x == s || *x || errno)
                return errno > 0 ? -errno : -EINVAL;

        if ((long) (int16_t) l != l)
                return -ERANGE;

        *ret = (int16_t) l;
        return 0;
}

int safe_atollu(const char *s, long long unsigned *ret_llu) {
        char *x = NULL;
        unsigned long long l;

        assert(s);
        assert(ret_llu);

        errno = 0;
        l = strtoull(s, &x, 0);

        if (!x || x == s || *x || errno)
                return errno ? -errno : -EINVAL;

        *ret_llu = l;
        return 0;
}

int safe_atolli(const char *s, long long int *ret_lli) {
        char *x = NULL;
        long long l;

        assert(s);
        assert(ret_lli);

        errno = 0;
        l = strtoll(s, &x, 0);

        if (!x || x == s || *x || errno)
                return errno ? -errno : -EINVAL;

        *ret_lli = l;
        return 0;
}

int safe_atod(const char *s, double *ret_d) {
        char *x = NULL;
        double d = 0;
        locale_t loc;

        assert(s);
        assert(ret_d);

        loc = newlocale(LC_NUMERIC_MASK, "C", (locale_t) 0);
        if (loc == (locale_t) 0)
                return -errno;

        errno = 0;
        d = strtod_l(s, &x, loc);

        if (!x || x == s || *x || errno) {
                freelocale(loc);
                return errno ? -errno : -EINVAL;
        }

        freelocale(loc);
        *ret_d = (double) d;
        return 0;
}
#endif /* NM_IGNORED */

static size_t strcspn_escaped(const char *s, const char *reject) {
        bool escaped = false;
        int n;

        for (n=0; s[n]; n++) {
                if (escaped)
                        escaped = false;
                else if (s[n] == '\\')
                        escaped = true;
                else if (strchr(reject, s[n]))
                        break;
        }

        /* if s ends in \, return index of previous char */
        return n - escaped;
}

/* Split a string into words. */
const char* split(const char **state, size_t *l, const char *separator, bool quoted) {
        const char *current;

        current = *state;

        if (!*current) {
                assert(**state == '\0');
                return NULL;
        }

        current += strspn(current, separator);
        if (!*current) {
                *state = current;
                return NULL;
        }

        if (quoted && strchr("\'\"", *current)) {
                char quotechars[2] = {*current, '\0'};

                *l = strcspn_escaped(current + 1, quotechars);
                if (current[*l + 1] == '\0' || current[*l + 1] != quotechars[0] ||
                    (current[*l + 2] && !strchr(separator, current[*l + 2]))) {
                        /* right quote missing or garbage at the end */
                        *state = current;
                        return NULL;
                }
                *state = current++ + *l + 2;
        } else if (quoted) {
                *l = strcspn_escaped(current, separator);
                if (current[*l] && !strchr(separator, current[*l])) {
                        /* unfinished escape */
                        *state = current;
                        return NULL;
                }
                *state = current + *l;
        } else {
                *l = strcspn(current, separator);
                *state = current + *l;
        }

        return current;
}

int fchmod_umask(int fd, mode_t m) {
        mode_t u;
        int r;

        u = umask(0777);
        r = fchmod(fd, m & (~u)) < 0 ? -errno : 0;
        umask(u);

        return r;
}

char *truncate_nl(char *s) {
        assert(s);

        s[strcspn(s, NEWLINE)] = 0;
        return s;
}

char *strnappend(const char *s, const char *suffix, size_t b) {
        size_t a;
        char *r;

        if (!s && !suffix)
                return strdup("");

        if (!s)
                return strndup(suffix, b);

        if (!suffix)
                return strdup(s);

        assert(s);
        assert(suffix);

        a = strlen(s);
        if (b > ((size_t) -1) - a)
                return NULL;

        r = new(char, a+b+1);
        if (!r)
                return NULL;

        memcpy(r, s, a);
        memcpy(r+a, suffix, b);
        r[a+b] = 0;

        return r;
}

char *strappend(const char *s, const char *suffix) {
        return strnappend(s, suffix, suffix ? strlen(suffix) : 0);
}

#if 0 /* NM_IGNORED */
int readlinkat_malloc(int fd, const char *p, char **ret) {
        size_t l = 100;
        int r;

        assert(p);
        assert(ret);

        for (;;) {
                char *c;
                ssize_t n;

                c = new(char, l);
                if (!c)
                        return -ENOMEM;

                n = readlinkat(fd, p, c, l-1);
                if (n < 0) {
                        r = -errno;
                        free(c);
                        return r;
                }

                if ((size_t) n < l-1) {
                        c[n] = 0;
                        *ret = c;
                        return 0;
                }

                free(c);
                l *= 2;
        }
}

int readlink_malloc(const char *p, char **ret) {
        return readlinkat_malloc(AT_FDCWD, p, ret);
}

int readlink_value(const char *p, char **ret) {
        _cleanup_free_ char *link = NULL;
        char *value;
        int r;

        r = readlink_malloc(p, &link);
        if (r < 0)
                return r;

        value = basename(link);
        if (!value)
                return -ENOENT;

        value = strdup(value);
        if (!value)
                return -ENOMEM;

        *ret = value;

        return 0;
}

int readlink_and_make_absolute(const char *p, char **r) {
        _cleanup_free_ char *target = NULL;
        char *k;
        int j;

        assert(p);
        assert(r);

        j = readlink_malloc(p, &target);
        if (j < 0)
                return j;

        k = file_in_same_dir(p, target);
        if (!k)
                return -ENOMEM;

        *r = k;
        return 0;
}

int readlink_and_canonicalize(const char *p, char **r) {
        char *t, *s;
        int j;

        assert(p);
        assert(r);

        j = readlink_and_make_absolute(p, &t);
        if (j < 0)
                return j;

        s = canonicalize_file_name(t);
        if (s) {
                free(t);
                *r = s;
        } else
                *r = t;

        path_kill_slashes(*r);

        return 0;
}
#endif /* NM_IGNORED */

char *strstrip(char *s) {
        char *e;

        /* Drops trailing whitespace. Modifies the string in
         * place. Returns pointer to first non-space character */

        s += strspn(s, WHITESPACE);

        for (e = strchr(s, 0); e > s; e --)
                if (!strchr(WHITESPACE, e[-1]))
                        break;

        *e = 0;

        return s;
}

#if 0 /* NM_IGNORED */
char *delete_chars(char *s, const char *bad) {
        char *f, *t;

        /* Drops all whitespace, regardless where in the string */

        for (f = s, t = s; *f; f++) {
                if (strchr(bad, *f))
                        continue;

                *(t++) = *f;
        }

        *t = 0;

        return s;
}

char *file_in_same_dir(const char *path, const char *filename) {
        char *e, *ret;
        size_t k;

        assert(path);
        assert(filename);

        /* This removes the last component of path and appends
         * filename, unless the latter is absolute anyway or the
         * former isn't */

        if (path_is_absolute(filename))
                return strdup(filename);

        e = strrchr(path, '/');
        if (!e)
                return strdup(filename);

        k = strlen(filename);
        ret = new(char, (e + 1 - path) + k + 1);
        if (!ret)
                return NULL;

        memcpy(mempcpy(ret, path, e + 1 - path), filename, k + 1);
        return ret;
}

int rmdir_parents(const char *path, const char *stop) {
        size_t l;
        int r = 0;

        assert(path);
        assert(stop);

        l = strlen(path);

        /* Skip trailing slashes */
        while (l > 0 && path[l-1] == '/')
                l--;

        while (l > 0) {
                char *t;

                /* Skip last component */
                while (l > 0 && path[l-1] != '/')
                        l--;

                /* Skip trailing slashes */
                while (l > 0 && path[l-1] == '/')
                        l--;

                if (l <= 0)
                        break;

                if (!(t = strndup(path, l)))
                        return -ENOMEM;

                if (path_startswith(stop, t)) {
                        free(t);
                        return 0;
                }

                r = rmdir(t);
                free(t);

                if (r < 0)
                        if (errno != ENOENT)
                                return -errno;
        }

        return 0;
}
#endif /* NM_IGNORED */

char hexchar(int x) {
        static const char table[16] = "0123456789abcdef";

        return table[x & 15];
}

int unhexchar(char c) {

        if (c >= '0' && c <= '9')
                return c - '0';

        if (c >= 'a' && c <= 'f')
                return c - 'a' + 10;

        if (c >= 'A' && c <= 'F')
                return c - 'A' + 10;

        return -EINVAL;
}

char *hexmem(const void *p, size_t l) {
        char *r, *z;
        const uint8_t *x;

        z = r = malloc(l * 2 + 1);
        if (!r)
                return NULL;

        for (x = p; x < (const uint8_t*) p + l; x++) {
                *(z++) = hexchar(*x >> 4);
                *(z++) = hexchar(*x & 15);
        }

        *z = 0;
        return r;
}

int unhexmem(const char *p, size_t l, void **mem, size_t *len) {
        _cleanup_free_ uint8_t *r = NULL;
        uint8_t *z;
        const char *x;

        assert(mem);
        assert(len);
        assert(p);

        z = r = malloc((l + 1) / 2 + 1);
        if (!r)
                return -ENOMEM;

        for (x = p; x < p + l; x += 2) {
                int a, b;

                a = unhexchar(x[0]);
                if (a < 0)
                        return a;
                else if (x+1 < p + l) {
                        b = unhexchar(x[1]);
                        if (b < 0)
                                return b;
                } else
                        b = 0;

                *(z++) = (uint8_t) a << 4 | (uint8_t) b;
        }

        *z = 0;

        *mem = r;
        r = NULL;
        *len = (l + 1) / 2;

        return 0;
}

/* https://tools.ietf.org/html/rfc4648#section-6
 * Notice that base32hex differs from base32 in the alphabet it uses.
 * The distinction is that the base32hex representation preserves the
 * order of the underlying data when compared as bytestrings, this is
 * useful when representing NSEC3 hashes, as one can then verify the
 * order of hashes directly from their representation. */
char base32hexchar(int x) {
        static const char table[32] = "0123456789"
                                      "ABCDEFGHIJKLMNOPQRSTUV";

        return table[x & 31];
}

int unbase32hexchar(char c) {
        unsigned offset;

        if (c >= '0' && c <= '9')
                return c - '0';

        offset = '9' - '0' + 1;

        if (c >= 'A' && c <= 'V')
                return c - 'A' + offset;

        return -EINVAL;
}

char *base32hexmem(const void *p, size_t l, bool padding) {
        char *r, *z;
        const uint8_t *x;
        size_t len;

        if (padding)
                /* five input bytes makes eight output bytes, padding is added so we must round up */
                len = 8 * (l + 4) / 5;
        else {
                /* same, but round down as there is no padding */
                len = 8 * l / 5;

                switch (l % 5) {
                case 4:
                        len += 7;
                        break;
                case 3:
                        len += 5;
                        break;
                case 2:
                        len += 4;
                        break;
                case 1:
                        len += 2;
                        break;
                }
        }

        z = r = malloc(len + 1);
        if (!r)
                return NULL;

        for (x = p; x < (const uint8_t*) p + (l / 5) * 5; x += 5) {
                /* x[0] == XXXXXXXX; x[1] == YYYYYYYY; x[2] == ZZZZZZZZ
                   x[3] == QQQQQQQQ; x[4] == WWWWWWWW */
                *(z++) = base32hexchar(x[0] >> 3);                    /* 000XXXXX */
                *(z++) = base32hexchar((x[0] & 7) << 2 | x[1] >> 6);  /* 000XXXYY */
                *(z++) = base32hexchar((x[1] & 63) >> 1);             /* 000YYYYY */
                *(z++) = base32hexchar((x[1] & 1) << 4 | x[2] >> 4);  /* 000YZZZZ */
                *(z++) = base32hexchar((x[2] & 15) << 1 | x[3] >> 7); /* 000ZZZZQ */
                *(z++) = base32hexchar((x[3] & 127) >> 2);            /* 000QQQQQ */
                *(z++) = base32hexchar((x[3] & 3) << 3 | x[4] >> 5);  /* 000QQWWW */
                *(z++) = base32hexchar((x[4] & 31));                  /* 000WWWWW */
        }

        switch (l % 5) {
        case 4:
                *(z++) = base32hexchar(x[0] >> 3);                    /* 000XXXXX */
                *(z++) = base32hexchar((x[0] & 7) << 2 | x[1] >> 6);  /* 000XXXYY */
                *(z++) = base32hexchar((x[1] & 63) >> 1);             /* 000YYYYY */
                *(z++) = base32hexchar((x[1] & 1) << 4 | x[2] >> 4);   /* 000YZZZZ */
                *(z++) = base32hexchar((x[2] & 15) << 1 | x[3] >> 7); /* 000ZZZZQ */
                *(z++) = base32hexchar((x[3] & 127) >> 2);            /* 000QQQQQ */
                *(z++) = base32hexchar((x[3] & 3) << 3);              /* 000QQ000 */
                if (padding)
                        *(z++) = '=';

                break;

        case 3:
                *(z++) = base32hexchar(x[0] >> 3);                   /* 000XXXXX */
                *(z++) = base32hexchar((x[0] & 7) << 2 | x[1] >> 6); /* 000XXXYY */
                *(z++) = base32hexchar((x[1] & 63) >> 1);            /* 000YYYYY */
                *(z++) = base32hexchar((x[1] & 1) << 4 | x[2] >> 4); /* 000YZZZZ */
                *(z++) = base32hexchar((x[2] & 15) << 1);            /* 000ZZZZ0 */
                if (padding) {
                        *(z++) = '=';
                        *(z++) = '=';
                        *(z++) = '=';
                }

                break;

        case 2:
                *(z++) = base32hexchar(x[0] >> 3);                   /* 000XXXXX */
                *(z++) = base32hexchar((x[0] & 7) << 2 | x[1] >> 6); /* 000XXXYY */
                *(z++) = base32hexchar((x[1] & 63) >> 1);            /* 000YYYYY */
                *(z++) = base32hexchar((x[1] & 1) << 4);             /* 000Y0000 */
                if (padding) {
                        *(z++) = '=';
                        *(z++) = '=';
                        *(z++) = '=';
                        *(z++) = '=';
                }

                break;

        case 1:
                *(z++) = base32hexchar(x[0] >> 3);       /* 000XXXXX */
                *(z++) = base32hexchar((x[0] & 7) << 2); /* 000XXX00 */
                if (padding) {
                        *(z++) = '=';
                        *(z++) = '=';
                        *(z++) = '=';
                        *(z++) = '=';
                        *(z++) = '=';
                        *(z++) = '=';
                }

                break;
        }

        *z = 0;
        return r;
}

int unbase32hexmem(const char *p, size_t l, bool padding, void **mem, size_t *_len) {
        _cleanup_free_ uint8_t *r = NULL;
        int a, b, c, d, e, f, g, h;
        uint8_t *z;
        const char *x;
        size_t len;
        unsigned pad = 0;

        assert(p);

        /* padding ensures any base32hex input has input divisible by 8 */
        if (padding && l % 8 != 0)
                return -EINVAL;

        if (padding) {
                /* strip the padding */
                while (l > 0 && p[l - 1] == '=' && pad < 7) {
                        pad ++;
                        l --;
                }
        }

        /* a group of eight input bytes needs five output bytes, in case of
           padding we need to add some extra bytes */
        len = (l / 8) * 5;

        switch (l % 8) {
        case 7:
                len += 4;
                break;
        case 5:
                len += 3;
                break;
        case 4:
                len += 2;
                break;
        case 2:
                len += 1;
                break;
        case 0:
                break;
        default:
                return -EINVAL;
        }

        z = r = malloc(len + 1);
        if (!r)
                return -ENOMEM;

        for (x = p; x < p + (l / 8) * 8; x += 8) {
                /* a == 000XXXXX; b == 000YYYYY; c == 000ZZZZZ; d == 000WWWWW
                   e == 000SSSSS; f == 000QQQQQ; g == 000VVVVV; h == 000RRRRR */
                a = unbase32hexchar(x[0]);
                if (a < 0)
                        return -EINVAL;

                b = unbase32hexchar(x[1]);
                if (b < 0)
                        return -EINVAL;

                c = unbase32hexchar(x[2]);
                if (c < 0)
                        return -EINVAL;

                d = unbase32hexchar(x[3]);
                if (d < 0)
                        return -EINVAL;

                e = unbase32hexchar(x[4]);
                if (e < 0)
                        return -EINVAL;

                f = unbase32hexchar(x[5]);
                if (f < 0)
                        return -EINVAL;

                g = unbase32hexchar(x[6]);
                if (g < 0)
                        return -EINVAL;

                h = unbase32hexchar(x[7]);
                if (h < 0)
                        return -EINVAL;

                *(z++) = (uint8_t) a << 3 | (uint8_t) b >> 2;                    /* XXXXXYYY */
                *(z++) = (uint8_t) b << 6 | (uint8_t) c << 1 | (uint8_t) d >> 4; /* YYZZZZZW */
                *(z++) = (uint8_t) d << 4 | (uint8_t) e >> 1;                    /* WWWWSSSS */
                *(z++) = (uint8_t) e << 7 | (uint8_t) f << 2 | (uint8_t) g >> 3; /* SQQQQQVV */
                *(z++) = (uint8_t) g << 5 | (uint8_t) h;                         /* VVVRRRRR */
        }

        switch (l % 8) {
        case 7:
                a = unbase32hexchar(x[0]);
                if (a < 0)
                        return -EINVAL;

                b = unbase32hexchar(x[1]);
                if (b < 0)
                        return -EINVAL;

                c = unbase32hexchar(x[2]);
                if (c < 0)
                        return -EINVAL;

                d = unbase32hexchar(x[3]);
                if (d < 0)
                        return -EINVAL;

                e = unbase32hexchar(x[4]);
                if (e < 0)
                        return -EINVAL;

                f = unbase32hexchar(x[5]);
                if (f < 0)
                        return -EINVAL;

                g = unbase32hexchar(x[6]);
                if (g < 0)
                        return -EINVAL;

                /* g == 000VV000 */
                if (g & 7)
                        return -EINVAL;

                *(z++) = (uint8_t) a << 3 | (uint8_t) b >> 2;                    /* XXXXXYYY */
                *(z++) = (uint8_t) b << 6 | (uint8_t) c << 1 | (uint8_t) d >> 4; /* YYZZZZZW */
                *(z++) = (uint8_t) d << 4 | (uint8_t) e >> 1;                    /* WWWWSSSS */
                *(z++) = (uint8_t) e << 7 | (uint8_t) f << 2 | (uint8_t) g >> 3; /* SQQQQQVV */

                break;
        case 5:
                a = unbase32hexchar(x[0]);
                if (a < 0)
                        return -EINVAL;

                b = unbase32hexchar(x[1]);
                if (b < 0)
                        return -EINVAL;

                c = unbase32hexchar(x[2]);
                if (c < 0)
                        return -EINVAL;

                d = unbase32hexchar(x[3]);
                if (d < 0)
                        return -EINVAL;

                e = unbase32hexchar(x[4]);
                if (e < 0)
                        return -EINVAL;

                /* e == 000SSSS0 */
                if (e & 1)
                        return -EINVAL;

                *(z++) = (uint8_t) a << 3 | (uint8_t) b >> 2;                    /* XXXXXYYY */
                *(z++) = (uint8_t) b << 6 | (uint8_t) c << 1 | (uint8_t) d >> 4; /* YYZZZZZW */
                *(z++) = (uint8_t) d << 4 | (uint8_t) e >> 1;                    /* WWWWSSSS */

                break;
        case 4:
                a = unbase32hexchar(x[0]);
                if (a < 0)
                        return -EINVAL;

                b = unbase32hexchar(x[1]);
                if (b < 0)
                        return -EINVAL;

                c = unbase32hexchar(x[2]);
                if (c < 0)
                        return -EINVAL;

                d = unbase32hexchar(x[3]);
                if (d < 0)
                        return -EINVAL;

                /* d == 000W0000 */
                if (d & 15)
                        return -EINVAL;

                *(z++) = (uint8_t) a << 3 | (uint8_t) b >> 2;                    /* XXXXXYYY */
                *(z++) = (uint8_t) b << 6 | (uint8_t) c << 1 | (uint8_t) d >> 4; /* YYZZZZZW */

                break;
        case 2:
                a = unbase32hexchar(x[0]);
                if (a < 0)
                        return -EINVAL;

                b = unbase32hexchar(x[1]);
                if (b < 0)
                        return -EINVAL;

                /* b == 000YYY00 */
                if (b & 3)
                        return -EINVAL;

                *(z++) = (uint8_t) a << 3 | (uint8_t) b >> 2; /* XXXXXYYY */

                break;
        case 0:
                break;
        default:
                return -EINVAL;
        }

        *z = 0;

        *mem = r;
        r = NULL;
        *_len = len;

        return 0;
}

/* https://tools.ietf.org/html/rfc4648#section-4 */
char base64char(int x) {
        static const char table[64] = "ABCDEFGHIJKLMNOPQRSTUVWXYZ"
                                      "abcdefghijklmnopqrstuvwxyz"
                                      "0123456789+/";
        return table[x & 63];
}

int unbase64char(char c) {
        unsigned offset;

        if (c >= 'A' && c <= 'Z')
                return c - 'A';

        offset = 'Z' - 'A' + 1;

        if (c >= 'a' && c <= 'z')
                return c - 'a' + offset;

        offset += 'z' - 'a' + 1;

        if (c >= '0' && c <= '9')
                return c - '0' + offset;

        offset += '9' - '0' + 1;

        if (c == '+')
                return offset;

        offset ++;

        if (c == '/')
                return offset;

        return -EINVAL;
}

char *base64mem(const void *p, size_t l) {
        char *r, *z;
        const uint8_t *x;

        /* three input bytes makes four output bytes, padding is added so we must round up */
        z = r = malloc(4 * (l + 2) / 3 + 1);
        if (!r)
                return NULL;

        for (x = p; x < (const uint8_t*) p + (l / 3) * 3; x += 3) {
                /* x[0] == XXXXXXXX; x[1] == YYYYYYYY; x[2] == ZZZZZZZZ */
                *(z++) = base64char(x[0] >> 2);                    /* 00XXXXXX */
                *(z++) = base64char((x[0] & 3) << 4 | x[1] >> 4);  /* 00XXYYYY */
                *(z++) = base64char((x[1] & 15) << 2 | x[2] >> 6); /* 00YYYYZZ */
                *(z++) = base64char(x[2] & 63);                    /* 00ZZZZZZ */
        }

        switch (l % 3) {
        case 2:
                *(z++) = base64char(x[0] >> 2);                   /* 00XXXXXX */
                *(z++) = base64char((x[0] & 3) << 4 | x[1] >> 4); /* 00XXYYYY */
                *(z++) = base64char((x[1] & 15) << 2);            /* 00YYYY00 */
                *(z++) = '=';

                break;
        case 1:
                *(z++) = base64char(x[0] >> 2);        /* 00XXXXXX */
                *(z++) = base64char((x[0] & 3) << 4);  /* 00XX0000 */
                *(z++) = '=';
                *(z++) = '=';

                break;
        }

        *z = 0;
        return r;
}

int unbase64mem(const char *p, size_t l, void **mem, size_t *_len) {
        _cleanup_free_ uint8_t *r = NULL;
        int a, b, c, d;
        uint8_t *z;
        const char *x;
        size_t len;

        assert(p);

        /* padding ensures any base63 input has input divisible by 4 */
        if (l % 4 != 0)
                return -EINVAL;

        /* strip the padding */
        if (l > 0 && p[l - 1] == '=')
                l --;
        if (l > 0 && p[l - 1] == '=')
                l --;

        /* a group of four input bytes needs three output bytes, in case of
           padding we need to add two or three extra bytes */
        len = (l / 4) * 3 + (l % 4 ? (l % 4) - 1 : 0);

        z = r = malloc(len + 1);
        if (!r)
                return -ENOMEM;

        for (x = p; x < p + (l / 4) * 4; x += 4) {
                /* a == 00XXXXXX; b == 00YYYYYY; c == 00ZZZZZZ; d == 00WWWWWW */
                a = unbase64char(x[0]);
                if (a < 0)
                        return -EINVAL;

                b = unbase64char(x[1]);
                if (b < 0)
                        return -EINVAL;

                c = unbase64char(x[2]);
                if (c < 0)
                        return -EINVAL;

                d = unbase64char(x[3]);
                if (d < 0)
                        return -EINVAL;

                *(z++) = (uint8_t) a << 2 | (uint8_t) b >> 4; /* XXXXXXYY */
                *(z++) = (uint8_t) b << 4 | (uint8_t) c >> 2; /* YYYYZZZZ */
                *(z++) = (uint8_t) c << 6 | (uint8_t) d;      /* ZZWWWWWW */
        }

        switch (l % 4) {
        case 3:
                a = unbase64char(x[0]);
                if (a < 0)
                        return -EINVAL;

                b = unbase64char(x[1]);
                if (b < 0)
                        return -EINVAL;

                c = unbase64char(x[2]);
                if (c < 0)
                        return -EINVAL;

                /* c == 00ZZZZ00 */
                if (c & 3)
                        return -EINVAL;

                *(z++) = (uint8_t) a << 2 | (uint8_t) b >> 4; /* XXXXXXYY */
                *(z++) = (uint8_t) b << 4 | (uint8_t) c >> 2; /* YYYYZZZZ */

                break;
        case 2:
                a = unbase64char(x[0]);
                if (a < 0)
                        return -EINVAL;

                b = unbase64char(x[1]);
                if (b < 0)
                        return -EINVAL;

                /* b == 00YY0000 */
                if (b & 15)
                        return -EINVAL;

                *(z++) = (uint8_t) a << 2 | (uint8_t) (b >> 4); /* XXXXXXYY */

                break;
        case 0:

                break;
        default:
                return -EINVAL;
        }

        *z = 0;

        *mem = r;
        r = NULL;
        *_len = len;

        return 0;
}

char octchar(int x) {
        return '0' + (x & 7);
}

int unoctchar(char c) {

        if (c >= '0' && c <= '7')
                return c - '0';

        return -EINVAL;
}

char decchar(int x) {
        return '0' + (x % 10);
}

int undecchar(char c) {

        if (c >= '0' && c <= '9')
                return c - '0';

        return -EINVAL;
}

char *cescape(const char *s) {
        char *r, *t;
        const char *f;

        assert(s);

        /* Does C style string escaping. May be reversed with
         * cunescape(). */

        r = new(char, strlen(s)*4 + 1);
        if (!r)
                return NULL;

        for (f = s, t = r; *f; f++)
                t += cescape_char(*f, t);

        *t = 0;

        return r;
}

static int cunescape_one(const char *p, size_t length, char *ret, uint32_t *ret_unicode) {
        int r = 1;

        assert(p);
        assert(*p);
        assert(ret);

        /* Unescapes C style. Returns the unescaped character in ret,
         * unless we encountered a \u sequence in which case the full
         * unicode character is returned in ret_unicode, instead. */

        if (length != (size_t) -1 && length < 1)
                return -EINVAL;

        switch (p[0]) {

        case 'a':
                *ret = '\a';
                break;
        case 'b':
                *ret = '\b';
                break;
        case 'f':
                *ret = '\f';
                break;
        case 'n':
                *ret = '\n';
                break;
        case 'r':
                *ret = '\r';
                break;
        case 't':
                *ret = '\t';
                break;
        case 'v':
                *ret = '\v';
                break;
        case '\\':
                *ret = '\\';
                break;
        case '"':
                *ret = '"';
                break;
        case '\'':
                *ret = '\'';
                break;

        case 's':
                /* This is an extension of the XDG syntax files */
                *ret = ' ';
                break;

        case 'x': {
                /* hexadecimal encoding */
                int a, b;

                if (length != (size_t) -1 && length < 3)
                        return -EINVAL;

                a = unhexchar(p[1]);
                if (a < 0)
                        return -EINVAL;

                b = unhexchar(p[2]);
                if (b < 0)
                        return -EINVAL;

                /* Don't allow NUL bytes */
                if (a == 0 && b == 0)
                        return -EINVAL;

                *ret = (char) ((a << 4U) | b);
                r = 3;
                break;
        }

        case 'u': {
                /* C++11 style 16bit unicode */

                int a[4];
                unsigned i;
                uint32_t c;

                if (length != (size_t) -1 && length < 5)
                        return -EINVAL;

                for (i = 0; i < 4; i++) {
                        a[i] = unhexchar(p[1 + i]);
                        if (a[i] < 0)
                                return a[i];
                }

                c = ((uint32_t) a[0] << 12U) | ((uint32_t) a[1] << 8U) | ((uint32_t) a[2] << 4U) | (uint32_t) a[3];

                /* Don't allow 0 chars */
                if (c == 0)
                        return -EINVAL;

                if (c < 128)
                        *ret = c;
                else {
                        if (!ret_unicode)
                                return -EINVAL;

                        *ret = 0;
                        *ret_unicode = c;
                }

                r = 5;
                break;
        }

        case 'U': {
                /* C++11 style 32bit unicode */

                int a[8];
                unsigned i;
                uint32_t c;

                if (length != (size_t) -1 && length < 9)
                        return -EINVAL;

                for (i = 0; i < 8; i++) {
                        a[i] = unhexchar(p[1 + i]);
                        if (a[i] < 0)
                                return a[i];
                }

                c = ((uint32_t) a[0] << 28U) | ((uint32_t) a[1] << 24U) | ((uint32_t) a[2] << 20U) | ((uint32_t) a[3] << 16U) |
                    ((uint32_t) a[4] << 12U) | ((uint32_t) a[5] <<  8U) | ((uint32_t) a[6] <<  4U) |  (uint32_t) a[7];

                /* Don't allow 0 chars */
                if (c == 0)
                        return -EINVAL;

                /* Don't allow invalid code points */
                if (!unichar_is_valid(c))
                        return -EINVAL;

                if (c < 128)
                        *ret = c;
                else {
                        if (!ret_unicode)
                                return -EINVAL;

                        *ret = 0;
                        *ret_unicode = c;
                }

                r = 9;
                break;
        }

        case '0':
        case '1':
        case '2':
        case '3':
        case '4':
        case '5':
        case '6':
        case '7': {
                /* octal encoding */
                int a, b, c;
                uint32_t m;

                if (length != (size_t) -1 && length < 3)
                        return -EINVAL;

                a = unoctchar(p[0]);
                if (a < 0)
                        return -EINVAL;

                b = unoctchar(p[1]);
                if (b < 0)
                        return -EINVAL;

                c = unoctchar(p[2]);
                if (c < 0)
                        return -EINVAL;

                /* don't allow NUL bytes */
                if (a == 0 && b == 0 && c == 0)
                        return -EINVAL;

                /* Don't allow bytes above 255 */
                m = ((uint32_t) a << 6U) | ((uint32_t) b << 3U) | (uint32_t) c;
                if (m > 255)
                        return -EINVAL;

                *ret = m;
                r = 3;
                break;
        }

        default:
                return -EINVAL;
        }

        return r;
}

int cunescape_length_with_prefix(const char *s, size_t length, const char *prefix, UnescapeFlags flags, char **ret) {
        char *r, *t;
        const char *f;
        size_t pl;

        assert(s);
        assert(ret);

        /* Undoes C style string escaping, and optionally prefixes it. */

        pl = prefix ? strlen(prefix) : 0;

        r = new(char, pl+length+1);
        if (!r)
                return -ENOMEM;

        if (prefix)
                memcpy(r, prefix, pl);

        for (f = s, t = r + pl; f < s + length; f++) {
                size_t remaining;
                uint32_t u = 0;
                char c;
                int k;

                remaining = s + length - f;
                assert(remaining > 0);

                if (*f != '\\') {
                        /* A literal literal, copy verbatim */
                        *(t++) = *f;
                        continue;
                }

                if (remaining == 1) {
                        if (flags & UNESCAPE_RELAX) {
                                /* A trailing backslash, copy verbatim */
                                *(t++) = *f;
                                continue;
                        }

                        free(r);
                        return -EINVAL;
                }

                k = cunescape_one(f + 1, remaining - 1, &c, &u);
                if (k < 0) {
                        if (flags & UNESCAPE_RELAX) {
                                /* Invalid escape code, let's take it literal then */
                                *(t++) = '\\';
                                continue;
                        }

                        free(r);
                        return k;
                }

                if (c != 0)
                        /* Non-Unicode? Let's encode this directly */
                        *(t++) = c;
                else
                        /* Unicode? Then let's encode this in UTF-8 */
                        t += utf8_encode_unichar(t, u);

                f += k;
        }

        *t = 0;

        *ret = r;
        return t - r;
}

#if 0 /* NM_IGNORED */
int cunescape_length(const char *s, size_t length, UnescapeFlags flags, char **ret) {
        return cunescape_length_with_prefix(s, length, NULL, flags, ret);
}

int cunescape(const char *s, UnescapeFlags flags, char **ret) {
        return cunescape_length(s, strlen(s), flags, ret);
}

char *xescape(const char *s, const char *bad) {
        char *r, *t;
        const char *f;

        /* Escapes all chars in bad, in addition to \ and all special
         * chars, in \xFF style escaping. May be reversed with
         * cunescape(). */

        r = new(char, strlen(s) * 4 + 1);
        if (!r)
                return NULL;

        for (f = s, t = r; *f; f++) {

                if ((*f < ' ') || (*f >= 127) ||
                    (*f == '\\') || strchr(bad, *f)) {
                        *(t++) = '\\';
                        *(t++) = 'x';
                        *(t++) = hexchar(*f >> 4);
                        *(t++) = hexchar(*f);
                } else
                        *(t++) = *f;
        }

        *t = 0;

        return r;
}

char *ascii_strlower(char *t) {
        char *p;

        assert(t);

        for (p = t; *p; p++)
                if (*p >= 'A' && *p <= 'Z')
                        *p = *p - 'A' + 'a';

        return t;
}

_pure_ static bool hidden_file_allow_backup(const char *filename) {
        assert(filename);

        return
                filename[0] == '.' ||
                streq(filename, "lost+found") ||
                streq(filename, "aquota.user") ||
                streq(filename, "aquota.group") ||
                endswith(filename, ".rpmnew") ||
                endswith(filename, ".rpmsave") ||
                endswith(filename, ".rpmorig") ||
                endswith(filename, ".dpkg-old") ||
                endswith(filename, ".dpkg-new") ||
                endswith(filename, ".dpkg-tmp") ||
                endswith(filename, ".dpkg-dist") ||
                endswith(filename, ".dpkg-bak") ||
                endswith(filename, ".dpkg-backup") ||
                endswith(filename, ".dpkg-remove") ||
                endswith(filename, ".swp");
}

bool hidden_file(const char *filename) {
        assert(filename);

        if (endswith(filename, "~"))
                return true;

        return hidden_file_allow_backup(filename);
}

int fd_nonblock(int fd, bool nonblock) {
        int flags, nflags;

        assert(fd >= 0);

        flags = fcntl(fd, F_GETFL, 0);
        if (flags < 0)
                return -errno;

        if (nonblock)
                nflags = flags | O_NONBLOCK;
        else
                nflags = flags & ~O_NONBLOCK;

        if (nflags == flags)
                return 0;

        if (fcntl(fd, F_SETFL, nflags) < 0)
                return -errno;

        return 0;
}

int fd_cloexec(int fd, bool cloexec) {
        int flags, nflags;

        assert(fd >= 0);

        flags = fcntl(fd, F_GETFD, 0);
        if (flags < 0)
                return -errno;

        if (cloexec)
                nflags = flags | FD_CLOEXEC;
        else
                nflags = flags & ~FD_CLOEXEC;

        if (nflags == flags)
                return 0;

        if (fcntl(fd, F_SETFD, nflags) < 0)
                return -errno;

        return 0;
}

_pure_ static bool fd_in_set(int fd, const int fdset[], unsigned n_fdset) {
        unsigned i;

        assert(n_fdset == 0 || fdset);

        for (i = 0; i < n_fdset; i++)
                if (fdset[i] == fd)
                        return true;

        return false;
}

int close_all_fds(const int except[], unsigned n_except) {
        _cleanup_closedir_ DIR *d = NULL;
        struct dirent *de;
        int r = 0;

        assert(n_except == 0 || except);

        d = opendir("/proc/self/fd");
        if (!d) {
                int fd;
                struct rlimit rl;

                /* When /proc isn't available (for example in chroots)
                 * the fallback is brute forcing through the fd
                 * table */

                assert_se(getrlimit(RLIMIT_NOFILE, &rl) >= 0);
                for (fd = 3; fd < (int) rl.rlim_max; fd ++) {

                        if (fd_in_set(fd, except, n_except))
                                continue;

                        if (close_nointr(fd) < 0)
                                if (errno != EBADF && r == 0)
                                        r = -errno;
                }

                return r;
        }

        while ((de = readdir(d))) {
                int fd = -1;

                if (hidden_file(de->d_name))
                        continue;

                if (safe_atoi(de->d_name, &fd) < 0)
                        /* Let's better ignore this, just in case */
                        continue;

                if (fd < 3)
                        continue;

                if (fd == dirfd(d))
                        continue;

                if (fd_in_set(fd, except, n_except))
                        continue;

                if (close_nointr(fd) < 0) {
                        /* Valgrind has its own FD and doesn't want to have it closed */
                        if (errno != EBADF && r == 0)
                                r = -errno;
                }
        }

        return r;
}
#endif /* NM_IGNORED */

bool chars_intersect(const char *a, const char *b) {
        const char *p;

        /* Returns true if any of the chars in a are in b. */
        for (p = a; *p; p++)
                if (strchr(b, *p))
                        return true;

        return false;
}

#if 0 /* NM_IGNORED */
bool fstype_is_network(const char *fstype) {
        static const char table[] =
                "afs\0"
                "cifs\0"
                "smbfs\0"
                "sshfs\0"
                "ncpfs\0"
                "ncp\0"
                "nfs\0"
                "nfs4\0"
                "gfs\0"
                "gfs2\0"
                "glusterfs\0";

        const char *x;

        x = startswith(fstype, "fuse.");
        if (x)
                fstype = x;

        return nulstr_contains(table, fstype);
}

int flush_fd(int fd) {
        struct pollfd pollfd = {
                .fd = fd,
                .events = POLLIN,
        };

        for (;;) {
                char buf[LINE_MAX];
                ssize_t l;
                int r;

                r = poll(&pollfd, 1, 0);
                if (r < 0) {
                        if (errno == EINTR)
                                continue;

                        return -errno;

                } else if (r == 0)
                        return 0;

                l = read(fd, buf, sizeof(buf));
                if (l < 0) {

                        if (errno == EINTR)
                                continue;

                        if (errno == EAGAIN)
                                return 0;

                        return -errno;
                } else if (l == 0)
                        return 0;
        }
}

void safe_close_pair(int p[]) {
        assert(p);

        if (p[0] == p[1]) {
                /* Special case pairs which use the same fd in both
                 * directions... */
                p[0] = p[1] = safe_close(p[0]);
                return;
        }

        p[0] = safe_close(p[0]);
        p[1] = safe_close(p[1]);
}

#endif /* NM_IGNORED */
ssize_t loop_read(int fd, void *buf, size_t nbytes, bool do_poll) {
        uint8_t *p = buf;
        ssize_t n = 0;

        assert(fd >= 0);
        assert(buf);

        /* If called with nbytes == 0, let's call read() at least
         * once, to validate the operation */

        if (nbytes > (size_t) SSIZE_MAX)
                return -EINVAL;

        do {
                ssize_t k;

                k = read(fd, p, nbytes);
                if (k < 0) {
                        if (errno == EINTR)
                                continue;

                        if (errno == EAGAIN && do_poll) {

                                /* We knowingly ignore any return value here,
                                 * and expect that any error/EOF is reported
                                 * via read() */

                                (void) fd_wait_for_event(fd, POLLIN, USEC_INFINITY);
                                continue;
                        }

                        return n > 0 ? n : -errno;
                }

                if (k == 0)
                        return n;

                assert((size_t) k <= nbytes);

                p += k;
                nbytes -= k;
                n += k;
        } while (nbytes > 0);

        return n;
}

int loop_read_exact(int fd, void *buf, size_t nbytes, bool do_poll) {
        ssize_t n;

        n = loop_read(fd, buf, nbytes, do_poll);
        if (n < 0)
                return (int) n;
        if ((size_t) n != nbytes)
                return -EIO;

        return 0;
}

#if 0 /* NM_IGNORED */
int loop_write(int fd, const void *buf, size_t nbytes, bool do_poll) {
        const uint8_t *p = buf;

        assert(fd >= 0);
        assert(buf);

        if (nbytes > (size_t) SSIZE_MAX)
                return -EINVAL;

        do {
                ssize_t k;

                k = write(fd, p, nbytes);
                if (k < 0) {
                        if (errno == EINTR)
                                continue;

                        if (errno == EAGAIN && do_poll) {
                                /* We knowingly ignore any return value here,
                                 * and expect that any error/EOF is reported
                                 * via write() */

                                (void) fd_wait_for_event(fd, POLLOUT, USEC_INFINITY);
                                continue;
                        }

                        return -errno;
                }

                if (_unlikely_(nbytes > 0 && k == 0)) /* Can't really happen */
                        return -EIO;

                assert((size_t) k <= nbytes);

                p += k;
                nbytes -= k;
        } while (nbytes > 0);

        return 0;
}

int parse_size(const char *t, uint64_t base, uint64_t *size) {

        /* Soo, sometimes we want to parse IEC binary suffixes, and
         * sometimes SI decimal suffixes. This function can parse
         * both. Which one is the right way depends on the
         * context. Wikipedia suggests that SI is customary for
         * hardware metrics and network speeds, while IEC is
         * customary for most data sizes used by software and volatile
         * (RAM) memory. Hence be careful which one you pick!
         *
         * In either case we use just K, M, G as suffix, and not Ki,
         * Mi, Gi or so (as IEC would suggest). That's because that's
         * frickin' ugly. But this means you really need to make sure
         * to document which base you are parsing when you use this
         * call. */

        struct table {
                const char *suffix;
                unsigned long long factor;
        };

        static const struct table iec[] = {
                { "E", 1024ULL*1024ULL*1024ULL*1024ULL*1024ULL*1024ULL },
                { "P", 1024ULL*1024ULL*1024ULL*1024ULL*1024ULL },
                { "T", 1024ULL*1024ULL*1024ULL*1024ULL },
                { "G", 1024ULL*1024ULL*1024ULL },
                { "M", 1024ULL*1024ULL },
                { "K", 1024ULL },
                { "B", 1ULL },
                { "",  1ULL },
        };

        static const struct table si[] = {
                { "E", 1000ULL*1000ULL*1000ULL*1000ULL*1000ULL*1000ULL },
                { "P", 1000ULL*1000ULL*1000ULL*1000ULL*1000ULL },
                { "T", 1000ULL*1000ULL*1000ULL*1000ULL },
                { "G", 1000ULL*1000ULL*1000ULL },
                { "M", 1000ULL*1000ULL },
                { "K", 1000ULL },
                { "B", 1ULL },
                { "",  1ULL },
        };

        const struct table *table;
        const char *p;
        unsigned long long r = 0;
        unsigned n_entries, start_pos = 0;

        assert(t);
        assert(base == 1000 || base == 1024);
        assert(size);

        if (base == 1000) {
                table = si;
                n_entries = ELEMENTSOF(si);
        } else {
                table = iec;
                n_entries = ELEMENTSOF(iec);
        }

        p = t;
        do {
                unsigned long long l, tmp;
                double frac = 0;
                char *e;
                unsigned i;

                p += strspn(p, WHITESPACE);
                if (*p == '-')
                        return -ERANGE;

                errno = 0;
                l = strtoull(p, &e, 10);
                if (errno > 0)
                        return -errno;
                if (e == p)
                        return -EINVAL;

                if (*e == '.') {
                        e++;

                        /* strtoull() itself would accept space/+/- */
                        if (*e >= '0' && *e <= '9') {
                                unsigned long long l2;
                                char *e2;

                                l2 = strtoull(e, &e2, 10);
                                if (errno > 0)
                                        return -errno;

                                /* Ignore failure. E.g. 10.M is valid */
                                frac = l2;
                                for (; e < e2; e++)
                                        frac /= 10;
                        }
                }

                e += strspn(e, WHITESPACE);

                for (i = start_pos; i < n_entries; i++)
                        if (startswith(e, table[i].suffix))
                                break;

                if (i >= n_entries)
                        return -EINVAL;

                if (l + (frac > 0) > ULLONG_MAX / table[i].factor)
                        return -ERANGE;

                tmp = l * table[i].factor + (unsigned long long) (frac * table[i].factor);
                if (tmp > ULLONG_MAX - r)
                        return -ERANGE;

                r += tmp;
                if ((unsigned long long) (uint64_t) r != r)
                        return -ERANGE;

                p = e + strlen(table[i].suffix);

                start_pos = i + 1;

        } while (*p);

        *size = r;

        return 0;
}

bool is_device_path(const char *path) {

        /* Returns true on paths that refer to a device, either in
         * sysfs or in /dev */

        return
                path_startswith(path, "/dev/") ||
                path_startswith(path, "/sys/");
}

int dir_is_empty(const char *path) {
        _cleanup_closedir_ DIR *d;

        d = opendir(path);
        if (!d)
                return -errno;

        for (;;) {
                struct dirent *de;

                errno = 0;
                de = readdir(d);
                if (!de && errno != 0)
                        return -errno;

                if (!de)
                        return 1;

                if (!hidden_file(de->d_name))
                        return 0;
        }
}

char* dirname_malloc(const char *path) {
        char *d, *dir, *dir2;

        d = strdup(path);
        if (!d)
                return NULL;
        dir = dirname(d);
        assert(dir);

        if (dir != d) {
                dir2 = strdup(dir);
                free(d);
                return dir2;
        }

        return dir;
}

void rename_process(const char name[8]) {
        assert(name);

        /* This is a like a poor man's setproctitle(). It changes the
         * comm field, argv[0], and also the glibc's internally used
         * name of the process. For the first one a limit of 16 chars
         * applies, to the second one usually one of 10 (i.e. length
         * of "/sbin/init"), to the third one one of 7 (i.e. length of
         * "systemd"). If you pass a longer string it will be
         * truncated */

        prctl(PR_SET_NAME, name);

        if (program_invocation_name)
                strncpy(program_invocation_name, name, strlen(program_invocation_name));

        if (saved_argc > 0) {
                int i;

                if (saved_argv[0])
                        strncpy(saved_argv[0], name, strlen(saved_argv[0]));

                for (i = 1; i < saved_argc; i++) {
                        if (!saved_argv[i])
                                break;

                        memzero(saved_argv[i], strlen(saved_argv[i]));
                }
        }
}

char *lookup_uid(uid_t uid) {
        long bufsize;
        char *name;
        _cleanup_free_ char *buf = NULL;
        struct passwd pwbuf, *pw = NULL;

        /* Shortcut things to avoid NSS lookups */
        if (uid == 0)
                return strdup("root");

        bufsize = sysconf(_SC_GETPW_R_SIZE_MAX);
        if (bufsize <= 0)
                bufsize = 4096;

        buf = malloc(bufsize);
        if (!buf)
                return NULL;

        if (getpwuid_r(uid, &pwbuf, buf, bufsize, &pw) == 0 && pw)
                return strdup(pw->pw_name);

        if (asprintf(&name, UID_FMT, uid) < 0)
                return NULL;

        return name;
}

char* getlogname_malloc(void) {
        uid_t uid;
        struct stat st;

        if (isatty(STDIN_FILENO) && fstat(STDIN_FILENO, &st) >= 0)
                uid = st.st_uid;
        else
                uid = getuid();

        return lookup_uid(uid);
}

char *getusername_malloc(void) {
        const char *e;

        e = getenv("USER");
        if (e)
                return strdup(e);

        return lookup_uid(getuid());
}

bool is_temporary_fs(const struct statfs *s) {
        assert(s);

        return F_TYPE_EQUAL(s->f_type, TMPFS_MAGIC) ||
               F_TYPE_EQUAL(s->f_type, RAMFS_MAGIC);
}

int fd_is_temporary_fs(int fd) {
        struct statfs s;

        if (fstatfs(fd, &s) < 0)
                return -errno;

        return is_temporary_fs(&s);
}

int chmod_and_chown(const char *path, mode_t mode, uid_t uid, gid_t gid) {
        assert(path);

        /* Under the assumption that we are running privileged we
         * first change the access mode and only then hand out
         * ownership to avoid a window where access is too open. */

        if (mode != MODE_INVALID)
                if (chmod(path, mode) < 0)
                        return -errno;

        if (uid != UID_INVALID || gid != GID_INVALID)
                if (chown(path, uid, gid) < 0)
                        return -errno;

        return 0;
}

int fchmod_and_fchown(int fd, mode_t mode, uid_t uid, gid_t gid) {
        assert(fd >= 0);

        /* Under the assumption that we are running privileged we
         * first change the access mode and only then hand out
         * ownership to avoid a window where access is too open. */

        if (mode != MODE_INVALID)
                if (fchmod(fd, mode) < 0)
                        return -errno;

        if (uid != UID_INVALID || gid != GID_INVALID)
                if (fchown(fd, uid, gid) < 0)
                        return -errno;

        return 0;
}

int files_same(const char *filea, const char *fileb) {
        struct stat a, b;

        if (stat(filea, &a) < 0)
                return -errno;

        if (stat(fileb, &b) < 0)
                return -errno;

        return a.st_dev == b.st_dev &&
               a.st_ino == b.st_ino;
}

int running_in_chroot(void) {
        int ret;

        ret = files_same("/proc/1/root", "/");
        if (ret < 0)
                return ret;

        return ret == 0;
}

static char *ascii_ellipsize_mem(const char *s, size_t old_length, size_t new_length, unsigned percent) {
        size_t x;
        char *r;

        assert(s);
        assert(percent <= 100);
        assert(new_length >= 3);

        if (old_length <= 3 || old_length <= new_length)
                return strndup(s, old_length);

        r = new0(char, new_length+1);
        if (!r)
                return NULL;

        x = (new_length * percent) / 100;

        if (x > new_length - 3)
                x = new_length - 3;

        memcpy(r, s, x);
        r[x] = '.';
        r[x+1] = '.';
        r[x+2] = '.';
        memcpy(r + x + 3,
               s + old_length - (new_length - x - 3),
               new_length - x - 3);

        return r;
}

char *ellipsize_mem(const char *s, size_t old_length, size_t new_length, unsigned percent) {
        size_t x;
        char *e;
        const char *i, *j;
        unsigned k, len, len2;

        assert(s);
        assert(percent <= 100);
        assert(new_length >= 3);

        /* if no multibyte characters use ascii_ellipsize_mem for speed */
        if (ascii_is_valid(s))
                return ascii_ellipsize_mem(s, old_length, new_length, percent);

        if (old_length <= 3 || old_length <= new_length)
                return strndup(s, old_length);

        x = (new_length * percent) / 100;

        if (x > new_length - 3)
                x = new_length - 3;

        k = 0;
        for (i = s; k < x && i < s + old_length; i = utf8_next_char(i)) {
                int c;

                c = utf8_encoded_to_unichar(i);
                if (c < 0)
                        return NULL;
                k += unichar_iswide(c) ? 2 : 1;
        }

        if (k > x) /* last character was wide and went over quota */
                x ++;

        for (j = s + old_length; k < new_length && j > i; ) {
                int c;

                j = utf8_prev_char(j);
                c = utf8_encoded_to_unichar(j);
                if (c < 0)
                        return NULL;
                k += unichar_iswide(c) ? 2 : 1;
        }
        assert(i <= j);

        /* we don't actually need to ellipsize */
        if (i == j)
                return memdup(s, old_length + 1);

        /* make space for ellipsis */
        j = utf8_next_char(j);

        len = i - s;
        len2 = s + old_length - j;
        e = new(char, len + 3 + len2 + 1);
        if (!e)
                return NULL;

        /*
        printf("old_length=%zu new_length=%zu x=%zu len=%u len2=%u k=%u\n",
               old_length, new_length, x, len, len2, k);
        */

        memcpy(e, s, len);
        e[len]   = 0xe2; /* tri-dot ellipsis: … */
        e[len + 1] = 0x80;
        e[len + 2] = 0xa6;

        memcpy(e + len + 3, j, len2 + 1);

        return e;
}

char *ellipsize(const char *s, size_t length, unsigned percent) {
        return ellipsize_mem(s, strlen(s), length, percent);
}

int touch_file(const char *path, bool parents, usec_t stamp, uid_t uid, gid_t gid, mode_t mode) {
        _cleanup_close_ int fd;
        int r;

        assert(path);

        if (parents)
                mkdir_parents(path, 0755);

        fd = open(path, O_WRONLY|O_CREAT|O_CLOEXEC|O_NOCTTY, mode > 0 ? mode : 0644);
        if (fd < 0)
                return -errno;

        if (mode > 0) {
                r = fchmod(fd, mode);
                if (r < 0)
                        return -errno;
        }

        if (uid != UID_INVALID || gid != GID_INVALID) {
                r = fchown(fd, uid, gid);
                if (r < 0)
                        return -errno;
        }

        if (stamp != USEC_INFINITY) {
                struct timespec ts[2];

                timespec_store(&ts[0], stamp);
                ts[1] = ts[0];
                r = futimens(fd, ts);
        } else
                r = futimens(fd, NULL);
        if (r < 0)
                return -errno;

        return 0;
}

int touch(const char *path) {
        return touch_file(path, false, USEC_INFINITY, UID_INVALID, GID_INVALID, 0);
}

static char *unquote(const char *s, const char* quotes) {
        size_t l;
        assert(s);

        /* This is rather stupid, simply removes the heading and
         * trailing quotes if there is one. Doesn't care about
         * escaping or anything.
         *
         * DON'T USE THIS FOR NEW CODE ANYMORE!*/

        l = strlen(s);
        if (l < 2)
                return strdup(s);

        if (strchr(quotes, s[0]) && s[l-1] == s[0])
                return strndup(s+1, l-2);

        return strdup(s);
}

noreturn void freeze(void) {

        /* Make sure nobody waits for us on a socket anymore */
        close_all_fds(NULL, 0);

        sync();

        for (;;)
                pause();
}

bool null_or_empty(struct stat *st) {
        assert(st);

        if (S_ISREG(st->st_mode) && st->st_size <= 0)
                return true;

        if (S_ISCHR(st->st_mode) || S_ISBLK(st->st_mode))
                return true;

        return false;
}

int null_or_empty_path(const char *fn) {
        struct stat st;

        assert(fn);

        if (stat(fn, &st) < 0)
                return -errno;

        return null_or_empty(&st);
}

int null_or_empty_fd(int fd) {
        struct stat st;

        assert(fd >= 0);

        if (fstat(fd, &st) < 0)
                return -errno;

        return null_or_empty(&st);
}

DIR *xopendirat(int fd, const char *name, int flags) {
        int nfd;
        DIR *d;

        assert(!(flags & O_CREAT));

        nfd = openat(fd, name, O_RDONLY|O_NONBLOCK|O_DIRECTORY|O_CLOEXEC|flags, 0);
        if (nfd < 0)
                return NULL;

        d = fdopendir(nfd);
        if (!d) {
                safe_close(nfd);
                return NULL;
        }

        return d;
}

static char *tag_to_udev_node(const char *tagvalue, const char *by) {
        _cleanup_free_ char *t = NULL, *u = NULL;
        size_t enc_len;

        u = unquote(tagvalue, QUOTES);
        if (!u)
                return NULL;

        enc_len = strlen(u) * 4 + 1;
        t = new(char, enc_len);
        if (!t)
                return NULL;

        if (encode_devnode_name(u, t, enc_len) < 0)
                return NULL;

        return strjoin("/dev/disk/by-", by, "/", t, NULL);
}

char *fstab_node_to_udev_node(const char *p) {
        assert(p);

        if (startswith(p, "LABEL="))
                return tag_to_udev_node(p+6, "label");

        if (startswith(p, "UUID="))
                return tag_to_udev_node(p+5, "uuid");

        if (startswith(p, "PARTUUID="))
                return tag_to_udev_node(p+9, "partuuid");

        if (startswith(p, "PARTLABEL="))
                return tag_to_udev_node(p+10, "partlabel");

        return strdup(p);
}

bool dirent_is_file(const struct dirent *de) {
        assert(de);

        if (hidden_file(de->d_name))
                return false;

        if (de->d_type != DT_REG &&
            de->d_type != DT_LNK &&
            de->d_type != DT_UNKNOWN)
                return false;

        return true;
}

bool dirent_is_file_with_suffix(const struct dirent *de, const char *suffix) {
        assert(de);

        if (de->d_type != DT_REG &&
            de->d_type != DT_LNK &&
            de->d_type != DT_UNKNOWN)
                return false;

        if (hidden_file_allow_backup(de->d_name))
                return false;

        return endswith(de->d_name, suffix);
}

static int do_execute(char **directories, usec_t timeout, char *argv[]) {
        _cleanup_hashmap_free_free_ Hashmap *pids = NULL;
        _cleanup_set_free_free_ Set *seen = NULL;
        char **directory;

        /* We fork this all off from a child process so that we can
         * somewhat cleanly make use of SIGALRM to set a time limit */

        (void) reset_all_signal_handlers();
        (void) reset_signal_mask();

        assert_se(prctl(PR_SET_PDEATHSIG, SIGTERM) == 0);

        pids = hashmap_new(NULL);
        if (!pids)
                return log_oom();

        seen = set_new(&string_hash_ops);
        if (!seen)
                return log_oom();

        STRV_FOREACH(directory, directories) {
                _cleanup_closedir_ DIR *d;
                struct dirent *de;

                d = opendir(*directory);
                if (!d) {
                        if (errno == ENOENT)
                                continue;

                        return log_error_errno(errno, "Failed to open directory %s: %m", *directory);
                }

                FOREACH_DIRENT(de, d, break) {
                        _cleanup_free_ char *path = NULL;
                        pid_t pid;
                        int r;

                        if (!dirent_is_file(de))
                                continue;

                        if (set_contains(seen, de->d_name)) {
                                log_debug("%1$s/%2$s skipped (%2$s was already seen).", *directory, de->d_name);
                                continue;
                        }

                        r = set_put_strdup(seen, de->d_name);
                        if (r < 0)
                                return log_oom();

                        path = strjoin(*directory, "/", de->d_name, NULL);
                        if (!path)
                                return log_oom();

                        if (null_or_empty_path(path)) {
                                log_debug("%s is empty (a mask).", path);
                                continue;
                        }

                        pid = fork();
                        if (pid < 0) {
                                log_error_errno(errno, "Failed to fork: %m");
                                continue;
                        } else if (pid == 0) {
                                char *_argv[2];

                                assert_se(prctl(PR_SET_PDEATHSIG, SIGTERM) == 0);

                                if (!argv) {
                                        _argv[0] = path;
                                        _argv[1] = NULL;
                                        argv = _argv;
                                } else
                                        argv[0] = path;

                                execv(path, argv);
                                return log_error_errno(errno, "Failed to execute %s: %m", path);
                        }

                        log_debug("Spawned %s as " PID_FMT ".", path, pid);

                        r = hashmap_put(pids, UINT_TO_PTR(pid), path);
                        if (r < 0)
                                return log_oom();
                        path = NULL;
                }
        }

        /* Abort execution of this process after the timout. We simply
         * rely on SIGALRM as default action terminating the process,
         * and turn on alarm(). */

        if (timeout != USEC_INFINITY)
                alarm((timeout + USEC_PER_SEC - 1) / USEC_PER_SEC);

        while (!hashmap_isempty(pids)) {
                _cleanup_free_ char *path = NULL;
                pid_t pid;

                pid = PTR_TO_UINT(hashmap_first_key(pids));
                assert(pid > 0);

                path = hashmap_remove(pids, UINT_TO_PTR(pid));
                assert(path);

                wait_for_terminate_and_warn(path, pid, true);
        }

        return 0;
}

void execute_directories(const char* const* directories, usec_t timeout, char *argv[]) {
        pid_t executor_pid;
        int r;
        char *name;
        char **dirs = (char**) directories;

        assert(!strv_isempty(dirs));

        name = basename(dirs[0]);
        assert(!isempty(name));

        /* Executes all binaries in the directories in parallel and waits
         * for them to finish. Optionally a timeout is applied. If a file
         * with the same name exists in more than one directory, the
         * earliest one wins. */

        executor_pid = fork();
        if (executor_pid < 0) {
                log_error_errno(errno, "Failed to fork: %m");
                return;

        } else if (executor_pid == 0) {
                r = do_execute(dirs, timeout, argv);
                _exit(r < 0 ? EXIT_FAILURE : EXIT_SUCCESS);
        }

        wait_for_terminate_and_warn(name, executor_pid, true);
}

bool nulstr_contains(const char*nulstr, const char *needle) {
        const char *i;

        if (!nulstr)
                return false;

        NULSTR_FOREACH(i, nulstr)
                if (streq(i, needle))
                        return true;

        return false;
}

bool plymouth_running(void) {
        return access("/run/plymouth/pid", F_OK) >= 0;
}
#endif /* NM_IGNORED */

char* strshorten(char *s, size_t l) {
        assert(s);

        if (l < strlen(s))
                s[l] = 0;

        return s;
}

#if 0 /* NM_IGNORED */
int pipe_eof(int fd) {
        struct pollfd pollfd = {
                .fd = fd,
                .events = POLLIN|POLLHUP,
        };

        int r;

        r = poll(&pollfd, 1, 0);
        if (r < 0)
                return -errno;

        if (r == 0)
                return 0;

        return pollfd.revents & POLLHUP;
}
#endif /* NM_IGNORED */

int fd_wait_for_event(int fd, int event, usec_t t) {

        struct pollfd pollfd = {
                .fd = fd,
                .events = event,
        };

        struct timespec ts;
        int r;

        r = ppoll(&pollfd, 1, t == USEC_INFINITY ? NULL : timespec_store(&ts, t), NULL);
        if (r < 0)
                return -errno;

        if (r == 0)
                return 0;

        return pollfd.revents;
}

int fopen_temporary(const char *path, FILE **_f, char **_temp_path) {
        FILE *f;
        char *t;
        int r, fd;

        assert(path);
        assert(_f);
        assert(_temp_path);

        r = tempfn_xxxxxx(path, NULL, &t);
        if (r < 0)
                return r;

        fd = mkostemp_safe(t, O_WRONLY|O_CLOEXEC);
        if (fd < 0) {
                free(t);
                return -errno;
        }

        f = fdopen(fd, "we");
        if (!f) {
                unlink_noerrno(t);
                free(t);
                safe_close(fd);
                return -errno;
        }

        *_f = f;
        *_temp_path = t;

        return 0;
}

#if 0 /* NM_IGNORED */
int symlink_atomic(const char *from, const char *to) {
        _cleanup_free_ char *t = NULL;
        int r;

        assert(from);
        assert(to);

        r = tempfn_random(to, NULL, &t);
        if (r < 0)
                return r;

        if (symlink(from, t) < 0)
                return -errno;

        if (rename(t, to) < 0) {
                unlink_noerrno(t);
                return -errno;
        }

        return 0;
}

int symlink_idempotent(const char *from, const char *to) {
        _cleanup_free_ char *p = NULL;
        int r;

        assert(from);
        assert(to);

        if (symlink(from, to) < 0) {
                if (errno != EEXIST)
                        return -errno;

                r = readlink_malloc(to, &p);
                if (r < 0)
                        return r;

                if (!streq(p, from))
                        return -EINVAL;
        }

        return 0;
}

int mknod_atomic(const char *path, mode_t mode, dev_t dev) {
        _cleanup_free_ char *t = NULL;
        int r;

        assert(path);

        r = tempfn_random(path, NULL, &t);
        if (r < 0)
                return r;

        if (mknod(t, mode, dev) < 0)
                return -errno;

        if (rename(t, path) < 0) {
                unlink_noerrno(t);
                return -errno;
        }

        return 0;
}

int mkfifo_atomic(const char *path, mode_t mode) {
        _cleanup_free_ char *t = NULL;
        int r;

        assert(path);

        r = tempfn_random(path, NULL, &t);
        if (r < 0)
                return r;

        if (mkfifo(t, mode) < 0)
                return -errno;

        if (rename(t, path) < 0) {
                unlink_noerrno(t);
                return -errno;
        }

        return 0;
}

bool display_is_local(const char *display) {
        assert(display);

        return
                display[0] == ':' &&
                display[1] >= '0' &&
                display[1] <= '9';
}

int socket_from_display(const char *display, char **path) {
        size_t k;
        char *f, *c;

        assert(display);
        assert(path);

        if (!display_is_local(display))
                return -EINVAL;

        k = strspn(display+1, "0123456789");

        f = new(char, strlen("/tmp/.X11-unix/X") + k + 1);
        if (!f)
                return -ENOMEM;

        c = stpcpy(f, "/tmp/.X11-unix/X");
        memcpy(c, display+1, k);
        c[k] = 0;

        *path = f;

        return 0;
}

int get_user_creds(
                const char **username,
                uid_t *uid, gid_t *gid,
                const char **home,
                const char **shell) {

        struct passwd *p;
        uid_t u;

        assert(username);
        assert(*username);

        /* We enforce some special rules for uid=0: in order to avoid
         * NSS lookups for root we hardcode its data. */

        if (streq(*username, "root") || streq(*username, "0")) {
                *username = "root";

                if (uid)
                        *uid = 0;

                if (gid)
                        *gid = 0;

                if (home)
                        *home = "/root";

                if (shell)
                        *shell = "/bin/sh";

                return 0;
        }

        if (parse_uid(*username, &u) >= 0) {
                errno = 0;
                p = getpwuid(u);

                /* If there are multiple users with the same id, make
                 * sure to leave $USER to the configured value instead
                 * of the first occurrence in the database. However if
                 * the uid was configured by a numeric uid, then let's
                 * pick the real username from /etc/passwd. */
                if (p)
                        *username = p->pw_name;
        } else {
                errno = 0;
                p = getpwnam(*username);
        }

        if (!p)
                return errno > 0 ? -errno : -ESRCH;

        if (uid)
                *uid = p->pw_uid;

        if (gid)
                *gid = p->pw_gid;

        if (home)
                *home = p->pw_dir;

        if (shell)
                *shell = p->pw_shell;

        return 0;
}

char* uid_to_name(uid_t uid) {
        struct passwd *p;
        char *r;

        if (uid == 0)
                return strdup("root");

        p = getpwuid(uid);
        if (p)
                return strdup(p->pw_name);

        if (asprintf(&r, UID_FMT, uid) < 0)
                return NULL;

        return r;
}

char* gid_to_name(gid_t gid) {
        struct group *p;
        char *r;

        if (gid == 0)
                return strdup("root");

        p = getgrgid(gid);
        if (p)
                return strdup(p->gr_name);

        if (asprintf(&r, GID_FMT, gid) < 0)
                return NULL;

        return r;
}

int get_group_creds(const char **groupname, gid_t *gid) {
        struct group *g;
        gid_t id;

        assert(groupname);

        /* We enforce some special rules for gid=0: in order to avoid
         * NSS lookups for root we hardcode its data. */

        if (streq(*groupname, "root") || streq(*groupname, "0")) {
                *groupname = "root";

                if (gid)
                        *gid = 0;

                return 0;
        }

        if (parse_gid(*groupname, &id) >= 0) {
                errno = 0;
                g = getgrgid(id);

                if (g)
                        *groupname = g->gr_name;
        } else {
                errno = 0;
                g = getgrnam(*groupname);
        }

        if (!g)
                return errno > 0 ? -errno : -ESRCH;

        if (gid)
                *gid = g->gr_gid;

        return 0;
}

int in_gid(gid_t gid) {
        gid_t *gids;
        int ngroups_max, r, i;

        if (getgid() == gid)
                return 1;

        if (getegid() == gid)
                return 1;

        ngroups_max = sysconf(_SC_NGROUPS_MAX);
        assert(ngroups_max > 0);

        gids = alloca(sizeof(gid_t) * ngroups_max);

        r = getgroups(ngroups_max, gids);
        if (r < 0)
                return -errno;

        for (i = 0; i < r; i++)
                if (gids[i] == gid)
                        return 1;

        return 0;
}

int in_group(const char *name) {
        int r;
        gid_t gid;

        r = get_group_creds(&name, &gid);
        if (r < 0)
                return r;

        return in_gid(gid);
}

int glob_exists(const char *path) {
        _cleanup_globfree_ glob_t g = {};
        int k;

        assert(path);

        errno = 0;
        k = glob(path, GLOB_NOSORT|GLOB_BRACE, NULL, &g);

        if (k == GLOB_NOMATCH)
                return 0;
        else if (k == GLOB_NOSPACE)
                return -ENOMEM;
        else if (k == 0)
                return !strv_isempty(g.gl_pathv);
        else
                return errno ? -errno : -EIO;
}

int glob_extend(char ***strv, const char *path) {
        _cleanup_globfree_ glob_t g = {};
        int k;
        char **p;

        errno = 0;
        k = glob(path, GLOB_NOSORT|GLOB_BRACE, NULL, &g);

        if (k == GLOB_NOMATCH)
                return -ENOENT;
        else if (k == GLOB_NOSPACE)
                return -ENOMEM;
        else if (k != 0 || strv_isempty(g.gl_pathv))
                return errno ? -errno : -EIO;

        STRV_FOREACH(p, g.gl_pathv) {
                k = strv_extend(strv, *p);
                if (k < 0)
                        break;
        }

        return k;
}

int dirent_ensure_type(DIR *d, struct dirent *de) {
        struct stat st;

        assert(d);
        assert(de);

        if (de->d_type != DT_UNKNOWN)
                return 0;

        if (fstatat(dirfd(d), de->d_name, &st, AT_SYMLINK_NOFOLLOW) < 0)
                return -errno;

        de->d_type =
                S_ISREG(st.st_mode)  ? DT_REG  :
                S_ISDIR(st.st_mode)  ? DT_DIR  :
                S_ISLNK(st.st_mode)  ? DT_LNK  :
                S_ISFIFO(st.st_mode) ? DT_FIFO :
                S_ISSOCK(st.st_mode) ? DT_SOCK :
                S_ISCHR(st.st_mode)  ? DT_CHR  :
                S_ISBLK(st.st_mode)  ? DT_BLK  :
                                       DT_UNKNOWN;

        return 0;
}

int get_files_in_directory(const char *path, char ***list) {
        _cleanup_closedir_ DIR *d = NULL;
        size_t bufsize = 0, n = 0;
        _cleanup_strv_free_ char **l = NULL;

        assert(path);

        /* Returns all files in a directory in *list, and the number
         * of files as return value. If list is NULL returns only the
         * number. */

        d = opendir(path);
        if (!d)
                return -errno;

        for (;;) {
                struct dirent *de;

                errno = 0;
                de = readdir(d);
                if (!de && errno != 0)
                        return -errno;
                if (!de)
                        break;

                dirent_ensure_type(d, de);

                if (!dirent_is_file(de))
                        continue;

                if (list) {
                        /* one extra slot is needed for the terminating NULL */
                        if (!GREEDY_REALLOC(l, bufsize, n + 2))
                                return -ENOMEM;

                        l[n] = strdup(de->d_name);
                        if (!l[n])
                                return -ENOMEM;

                        l[++n] = NULL;
                } else
                        n++;
        }

        if (list) {
                *list = l;
                l = NULL; /* avoid freeing */
        }

        return n;
}
#endif /* NM_IGNORED */

char *strjoin(const char *x, ...) {
        va_list ap;
        size_t l;
        char *r, *p;

        va_start(ap, x);

        if (x) {
                l = strlen(x);

                for (;;) {
                        const char *t;
                        size_t n;

                        t = va_arg(ap, const char *);
                        if (!t)
                                break;

                        n = strlen(t);
                        if (n > ((size_t) -1) - l) {
                                va_end(ap);
                                return NULL;
                        }

                        l += n;
                }
        } else
                l = 0;

        va_end(ap);

        r = new(char, l+1);
        if (!r)
                return NULL;

        if (x) {
                p = stpcpy(r, x);

                va_start(ap, x);

                for (;;) {
                        const char *t;

                        t = va_arg(ap, const char *);
                        if (!t)
                                break;

                        p = stpcpy(p, t);
                }

                va_end(ap);
        } else
                r[0] = 0;

        return r;
}

#if 0 /* NM_IGNORED */
bool is_main_thread(void) {
        static thread_local int cached = 0;

        if (_unlikely_(cached == 0))
                cached = getpid() == gettid() ? 1 : -1;

        return cached > 0;
}

int block_get_whole_disk(dev_t d, dev_t *ret) {
        char *p, *s;
        int r;
        unsigned n, m;

        assert(ret);

        /* If it has a queue this is good enough for us */
        if (asprintf(&p, "/sys/dev/block/%u:%u/queue", major(d), minor(d)) < 0)
                return -ENOMEM;

        r = access(p, F_OK);
        free(p);

        if (r >= 0) {
                *ret = d;
                return 0;
        }

        /* If it is a partition find the originating device */
        if (asprintf(&p, "/sys/dev/block/%u:%u/partition", major(d), minor(d)) < 0)
                return -ENOMEM;

        r = access(p, F_OK);
        free(p);

        if (r < 0)
                return -ENOENT;

        /* Get parent dev_t */
        if (asprintf(&p, "/sys/dev/block/%u:%u/../dev", major(d), minor(d)) < 0)
                return -ENOMEM;

        r = read_one_line_file(p, &s);
        free(p);

        if (r < 0)
                return r;

        r = sscanf(s, "%u:%u", &m, &n);
        free(s);

        if (r != 2)
                return -EINVAL;

        /* Only return this if it is really good enough for us. */
        if (asprintf(&p, "/sys/dev/block/%u:%u/queue", m, n) < 0)
                return -ENOMEM;

        r = access(p, F_OK);
        free(p);

        if (r >= 0) {
                *ret = makedev(m, n);
                return 0;
        }

        return -ENOENT;
}

static const char *const ioprio_class_table[] = {
        [IOPRIO_CLASS_NONE] = "none",
        [IOPRIO_CLASS_RT] = "realtime",
        [IOPRIO_CLASS_BE] = "best-effort",
        [IOPRIO_CLASS_IDLE] = "idle"
};

DEFINE_STRING_TABLE_LOOKUP_WITH_FALLBACK(ioprio_class, int, INT_MAX);

static const char *const sigchld_code_table[] = {
        [CLD_EXITED] = "exited",
        [CLD_KILLED] = "killed",
        [CLD_DUMPED] = "dumped",
        [CLD_TRAPPED] = "trapped",
        [CLD_STOPPED] = "stopped",
        [CLD_CONTINUED] = "continued",
};

DEFINE_STRING_TABLE_LOOKUP(sigchld_code, int);

static const char *const log_facility_unshifted_table[LOG_NFACILITIES] = {
        [LOG_FAC(LOG_KERN)] = "kern",
        [LOG_FAC(LOG_USER)] = "user",
        [LOG_FAC(LOG_MAIL)] = "mail",
        [LOG_FAC(LOG_DAEMON)] = "daemon",
        [LOG_FAC(LOG_AUTH)] = "auth",
        [LOG_FAC(LOG_SYSLOG)] = "syslog",
        [LOG_FAC(LOG_LPR)] = "lpr",
        [LOG_FAC(LOG_NEWS)] = "news",
        [LOG_FAC(LOG_UUCP)] = "uucp",
        [LOG_FAC(LOG_CRON)] = "cron",
        [LOG_FAC(LOG_AUTHPRIV)] = "authpriv",
        [LOG_FAC(LOG_FTP)] = "ftp",
        [LOG_FAC(LOG_LOCAL0)] = "local0",
        [LOG_FAC(LOG_LOCAL1)] = "local1",
        [LOG_FAC(LOG_LOCAL2)] = "local2",
        [LOG_FAC(LOG_LOCAL3)] = "local3",
        [LOG_FAC(LOG_LOCAL4)] = "local4",
        [LOG_FAC(LOG_LOCAL5)] = "local5",
        [LOG_FAC(LOG_LOCAL6)] = "local6",
        [LOG_FAC(LOG_LOCAL7)] = "local7"
};

DEFINE_STRING_TABLE_LOOKUP_WITH_FALLBACK(log_facility_unshifted, int, LOG_FAC(~0));

static const char *const log_level_table[] = {
        [LOG_EMERG] = "emerg",
        [LOG_ALERT] = "alert",
        [LOG_CRIT] = "crit",
        [LOG_ERR] = "err",
        [LOG_WARNING] = "warning",
        [LOG_NOTICE] = "notice",
        [LOG_INFO] = "info",
        [LOG_DEBUG] = "debug"
};

DEFINE_STRING_TABLE_LOOKUP_WITH_FALLBACK(log_level, int, LOG_DEBUG);

static const char* const sched_policy_table[] = {
        [SCHED_OTHER] = "other",
        [SCHED_BATCH] = "batch",
        [SCHED_IDLE] = "idle",
        [SCHED_FIFO] = "fifo",
        [SCHED_RR] = "rr"
};

DEFINE_STRING_TABLE_LOOKUP_WITH_FALLBACK(sched_policy, int, INT_MAX);

static const char* const rlimit_table[_RLIMIT_MAX] = {
        [RLIMIT_CPU] = "LimitCPU",
        [RLIMIT_FSIZE] = "LimitFSIZE",
        [RLIMIT_DATA] = "LimitDATA",
        [RLIMIT_STACK] = "LimitSTACK",
        [RLIMIT_CORE] = "LimitCORE",
        [RLIMIT_RSS] = "LimitRSS",
        [RLIMIT_NOFILE] = "LimitNOFILE",
        [RLIMIT_AS] = "LimitAS",
        [RLIMIT_NPROC] = "LimitNPROC",
        [RLIMIT_MEMLOCK] = "LimitMEMLOCK",
        [RLIMIT_LOCKS] = "LimitLOCKS",
        [RLIMIT_SIGPENDING] = "LimitSIGPENDING",
        [RLIMIT_MSGQUEUE] = "LimitMSGQUEUE",
        [RLIMIT_NICE] = "LimitNICE",
        [RLIMIT_RTPRIO] = "LimitRTPRIO",
        [RLIMIT_RTTIME] = "LimitRTTIME"
};

DEFINE_STRING_TABLE_LOOKUP(rlimit, int);

static const char* const ip_tos_table[] = {
        [IPTOS_LOWDELAY] = "low-delay",
        [IPTOS_THROUGHPUT] = "throughput",
        [IPTOS_RELIABILITY] = "reliability",
        [IPTOS_LOWCOST] = "low-cost",
};

DEFINE_STRING_TABLE_LOOKUP_WITH_FALLBACK(ip_tos, int, 0xff);

bool kexec_loaded(void) {
       bool loaded = false;
       char *s;

       if (read_one_line_file("/sys/kernel/kexec_loaded", &s) >= 0) {
               if (s[0] == '1')
                       loaded = true;
               free(s);
       }
       return loaded;
}

int prot_from_flags(int flags) {

        switch (flags & O_ACCMODE) {

        case O_RDONLY:
                return PROT_READ;

        case O_WRONLY:
                return PROT_WRITE;

        case O_RDWR:
                return PROT_READ|PROT_WRITE;

        default:
                return -EINVAL;
        }
}

char *format_bytes(char *buf, size_t l, uint64_t t) {
        unsigned i;

        static const struct {
                const char *suffix;
                uint64_t factor;
        } table[] = {
                { "E", UINT64_C(1024)*UINT64_C(1024)*UINT64_C(1024)*UINT64_C(1024)*UINT64_C(1024)*UINT64_C(1024) },
                { "P", UINT64_C(1024)*UINT64_C(1024)*UINT64_C(1024)*UINT64_C(1024)*UINT64_C(1024) },
                { "T", UINT64_C(1024)*UINT64_C(1024)*UINT64_C(1024)*UINT64_C(1024) },
                { "G", UINT64_C(1024)*UINT64_C(1024)*UINT64_C(1024) },
                { "M", UINT64_C(1024)*UINT64_C(1024) },
                { "K", UINT64_C(1024) },
        };

        if (t == (uint64_t) -1)
                return NULL;

        for (i = 0; i < ELEMENTSOF(table); i++) {

                if (t >= table[i].factor) {
                        snprintf(buf, l,
                                 "%" PRIu64 ".%" PRIu64 "%s",
                                 t / table[i].factor,
                                 ((t*UINT64_C(10)) / table[i].factor) % UINT64_C(10),
                                 table[i].suffix);

                        goto finish;
                }
        }

        snprintf(buf, l, "%" PRIu64 "B", t);

finish:
        buf[l-1] = 0;
        return buf;

}
#endif /* NM_IGNORED */

void* memdup(const void *p, size_t l) {
        void *r;

        assert(p);

        r = malloc(l);
        if (!r)
                return NULL;

        memcpy(r, p, l);
        return r;
}

#if 0 /* NM_IGNORED */
int fd_inc_sndbuf(int fd, size_t n) {
        int r, value;
        socklen_t l = sizeof(value);

        r = getsockopt(fd, SOL_SOCKET, SO_SNDBUF, &value, &l);
        if (r >= 0 && l == sizeof(value) && (size_t) value >= n*2)
                return 0;

        /* If we have the privileges we will ignore the kernel limit. */

        value = (int) n;
        if (setsockopt(fd, SOL_SOCKET, SO_SNDBUFFORCE, &value, sizeof(value)) < 0)
                if (setsockopt(fd, SOL_SOCKET, SO_SNDBUF, &value, sizeof(value)) < 0)
                        return -errno;

        return 1;
}

int fd_inc_rcvbuf(int fd, size_t n) {
        int r, value;
        socklen_t l = sizeof(value);

        r = getsockopt(fd, SOL_SOCKET, SO_RCVBUF, &value, &l);
        if (r >= 0 && l == sizeof(value) && (size_t) value >= n*2)
                return 0;

        /* If we have the privileges we will ignore the kernel limit. */

        value = (int) n;
        if (setsockopt(fd, SOL_SOCKET, SO_RCVBUFFORCE, &value, sizeof(value)) < 0)
                if (setsockopt(fd, SOL_SOCKET, SO_RCVBUF, &value, sizeof(value)) < 0)
                        return -errno;
        return 1;
}

int fork_agent(pid_t *pid, const int except[], unsigned n_except, const char *path, ...) {
        bool stdout_is_tty, stderr_is_tty;
        pid_t parent_pid, agent_pid;
        sigset_t ss, saved_ss;
        unsigned n, i;
        va_list ap;
        char **l;

        assert(pid);
        assert(path);

        /* Spawns a temporary TTY agent, making sure it goes away when
         * we go away */

        parent_pid = getpid();

        /* First we temporarily block all signals, so that the new
         * child has them blocked initially. This way, we can be sure
         * that SIGTERMs are not lost we might send to the agent. */
        assert_se(sigfillset(&ss) >= 0);
        assert_se(sigprocmask(SIG_SETMASK, &ss, &saved_ss) >= 0);

        agent_pid = fork();
        if (agent_pid < 0) {
                assert_se(sigprocmask(SIG_SETMASK, &saved_ss, NULL) >= 0);
                return -errno;
        }

        if (agent_pid != 0) {
                assert_se(sigprocmask(SIG_SETMASK, &saved_ss, NULL) >= 0);
                *pid = agent_pid;
                return 0;
        }

        /* In the child:
         *
         * Make sure the agent goes away when the parent dies */
        if (prctl(PR_SET_PDEATHSIG, SIGTERM) < 0)
                _exit(EXIT_FAILURE);

        /* Make sure we actually can kill the agent, if we need to, in
         * case somebody invoked us from a shell script that trapped
         * SIGTERM or so... */
        (void) reset_all_signal_handlers();
        (void) reset_signal_mask();

        /* Check whether our parent died before we were able
         * to set the death signal and unblock the signals */
        if (getppid() != parent_pid)
                _exit(EXIT_SUCCESS);

        /* Don't leak fds to the agent */
        close_all_fds(except, n_except);

        stdout_is_tty = isatty(STDOUT_FILENO);
        stderr_is_tty = isatty(STDERR_FILENO);

        if (!stdout_is_tty || !stderr_is_tty) {
                int fd;

                /* Detach from stdout/stderr. and reopen
                 * /dev/tty for them. This is important to
                 * ensure that when systemctl is started via
                 * popen() or a similar call that expects to
                 * read EOF we actually do generate EOF and
                 * not delay this indefinitely by because we
                 * keep an unused copy of stdin around. */
                fd = open("/dev/tty", O_WRONLY);
                if (fd < 0) {
                        log_error_errno(errno, "Failed to open /dev/tty: %m");
                        _exit(EXIT_FAILURE);
                }

                if (!stdout_is_tty)
                        dup2(fd, STDOUT_FILENO);

                if (!stderr_is_tty)
                        dup2(fd, STDERR_FILENO);

                if (fd > 2)
                        close(fd);
        }

        /* Count arguments */
        va_start(ap, path);
        for (n = 0; va_arg(ap, char*); n++)
                ;
        va_end(ap);

        /* Allocate strv */
        l = alloca(sizeof(char *) * (n + 1));

        /* Fill in arguments */
        va_start(ap, path);
        for (i = 0; i <= n; i++)
                l[i] = va_arg(ap, char*);
        va_end(ap);

        execv(path, l);
        _exit(EXIT_FAILURE);
}

int setrlimit_closest(int resource, const struct rlimit *rlim) {
        struct rlimit highest, fixed;

        assert(rlim);

        if (setrlimit(resource, rlim) >= 0)
                return 0;

        if (errno != EPERM)
                return -errno;

        /* So we failed to set the desired setrlimit, then let's try
         * to get as close as we can */
        assert_se(getrlimit(resource, &highest) == 0);

        fixed.rlim_cur = MIN(rlim->rlim_cur, highest.rlim_max);
        fixed.rlim_max = MIN(rlim->rlim_max, highest.rlim_max);

        if (setrlimit(resource, &fixed) < 0)
                return -errno;

        return 0;
}

bool http_etag_is_valid(const char *etag) {
        if (isempty(etag))
                return false;

        if (!endswith(etag, "\""))
                return false;

        if (!startswith(etag, "\"") && !startswith(etag, "W/\""))
                return false;

        return true;
}

bool http_url_is_valid(const char *url) {
        const char *p;

        if (isempty(url))
                return false;

        p = startswith(url, "http://");
        if (!p)
                p = startswith(url, "https://");
        if (!p)
                return false;

        if (isempty(p))
                return false;

        return ascii_is_valid(p);
}

bool documentation_url_is_valid(const char *url) {
        const char *p;

        if (isempty(url))
                return false;

        if (http_url_is_valid(url))
                return true;

        p = startswith(url, "file:/");
        if (!p)
                p = startswith(url, "info:");
        if (!p)
                p = startswith(url, "man:");

        if (isempty(p))
                return false;

        return ascii_is_valid(p);
}

bool in_initrd(void) {
        static int saved = -1;
        struct statfs s;

        if (saved >= 0)
                return saved;

        /* We make two checks here:
         *
         * 1. the flag file /etc/initrd-release must exist
         * 2. the root file system must be a memory file system
         *
         * The second check is extra paranoia, since misdetecting an
         * initrd can have bad bad consequences due the initrd
         * emptying when transititioning to the main systemd.
         */

        saved = access("/etc/initrd-release", F_OK) >= 0 &&
                statfs("/", &s) >= 0 &&
                is_temporary_fs(&s);

        return saved;
}

int get_home_dir(char **_h) {
        struct passwd *p;
        const char *e;
        char *h;
        uid_t u;

        assert(_h);

        /* Take the user specified one */
        e = secure_getenv("HOME");
        if (e && path_is_absolute(e)) {
                h = strdup(e);
                if (!h)
                        return -ENOMEM;

                *_h = h;
                return 0;
        }

        /* Hardcode home directory for root to avoid NSS */
        u = getuid();
        if (u == 0) {
                h = strdup("/root");
                if (!h)
                        return -ENOMEM;

                *_h = h;
                return 0;
        }

        /* Check the database... */
        errno = 0;
        p = getpwuid(u);
        if (!p)
                return errno > 0 ? -errno : -ESRCH;

        if (!path_is_absolute(p->pw_dir))
                return -EINVAL;

        h = strdup(p->pw_dir);
        if (!h)
                return -ENOMEM;

        *_h = h;
        return 0;
}

int get_shell(char **_s) {
        struct passwd *p;
        const char *e;
        char *s;
        uid_t u;

        assert(_s);

        /* Take the user specified one */
        e = getenv("SHELL");
        if (e) {
                s = strdup(e);
                if (!s)
                        return -ENOMEM;

                *_s = s;
                return 0;
        }

        /* Hardcode home directory for root to avoid NSS */
        u = getuid();
        if (u == 0) {
                s = strdup("/bin/sh");
                if (!s)
                        return -ENOMEM;

                *_s = s;
                return 0;
        }

        /* Check the database... */
        errno = 0;
        p = getpwuid(u);
        if (!p)
                return errno > 0 ? -errno : -ESRCH;

        if (!path_is_absolute(p->pw_shell))
                return -EINVAL;

        s = strdup(p->pw_shell);
        if (!s)
                return -ENOMEM;

        *_s = s;
        return 0;
}
#endif /* NM_IGNORED */

bool filename_is_valid(const char *p) {

        if (isempty(p))
                return false;

        if (strchr(p, '/'))
                return false;

        if (streq(p, "."))
                return false;

        if (streq(p, ".."))
                return false;

        if (strlen(p) > FILENAME_MAX)
                return false;

        return true;
}

#if 0 /* NM_IGNORED */
bool string_is_safe(const char *p) {
        const char *t;

        if (!p)
                return false;

        for (t = p; *t; t++) {
                if (*t > 0 && *t < ' ')
                        return false;

                if (strchr("\\\"\'\x7f", *t))
                        return false;
        }

        return true;
}
#endif /* NM_IGNORED */

/**
 * Check if a string contains control characters. If 'ok' is non-NULL
 * it may be a string containing additional CCs to be considered OK.
 */
bool string_has_cc(const char *p, const char *ok) {
        const char *t;

        assert(p);

        for (t = p; *t; t++) {
                if (ok && strchr(ok, *t))
                        continue;

                if (*t > 0 && *t < ' ')
                        return true;

                if (*t == 127)
                        return true;
        }

        return false;
}

#if 0 /* NM_IGNORED */
bool path_is_safe(const char *p) {

        if (isempty(p))
                return false;

        if (streq(p, "..") || startswith(p, "../") || endswith(p, "/..") || strstr(p, "/../"))
                return false;

        if (strlen(p)+1 > PATH_MAX)
                return false;

        /* The following two checks are not really dangerous, but hey, they still are confusing */
        if (streq(p, ".") || startswith(p, "./") || endswith(p, "/.") || strstr(p, "/./"))
                return false;

        if (strstr(p, "//"))
                return false;

        return true;
}

/* hey glibc, APIs with callbacks without a user pointer are so useless */
void *xbsearch_r(const void *key, const void *base, size_t nmemb, size_t size,
                 int (*compar) (const void *, const void *, void *), void *arg) {
        size_t l, u, idx;
        const void *p;
        int comparison;

        l = 0;
        u = nmemb;
        while (l < u) {
                idx = (l + u) / 2;
                p = (void *)(((const char *) base) + (idx * size));
                comparison = compar(key, p, arg);
                if (comparison < 0)
                        u = idx;
                else if (comparison > 0)
                        l = idx + 1;
                else
                        return (void *)p;
        }
        return NULL;
}

void init_gettext(void) {
        setlocale(LC_ALL, "");
        textdomain(GETTEXT_PACKAGE);
}

bool is_locale_utf8(void) {
        const char *set;
        static int cached_answer = -1;

        if (cached_answer >= 0)
                goto out;

        if (!setlocale(LC_ALL, "")) {
                cached_answer = true;
                goto out;
        }

        set = nl_langinfo(CODESET);
        if (!set) {
                cached_answer = true;
                goto out;
        }

        if (streq(set, "UTF-8")) {
                cached_answer = true;
                goto out;
        }

        /* For LC_CTYPE=="C" return true, because CTYPE is effectly
         * unset and everything can do to UTF-8 nowadays. */
        set = setlocale(LC_CTYPE, NULL);
        if (!set) {
                cached_answer = true;
                goto out;
        }

        /* Check result, but ignore the result if C was set
         * explicitly. */
        cached_answer =
                STR_IN_SET(set, "C", "POSIX") &&
                !getenv("LC_ALL") &&
                !getenv("LC_CTYPE") &&
                !getenv("LANG");

out:
        return (bool) cached_answer;
}

const char *draw_special_char(DrawSpecialChar ch) {
        static const char *draw_table[2][_DRAW_SPECIAL_CHAR_MAX] = {

                /* UTF-8 */ {
                        [DRAW_TREE_VERTICAL]      = "\342\224\202 ",            /* │  */
                        [DRAW_TREE_BRANCH]        = "\342\224\234\342\224\200", /* ├─ */
                        [DRAW_TREE_RIGHT]         = "\342\224\224\342\224\200", /* └─ */
                        [DRAW_TREE_SPACE]         = "  ",                       /*    */
                        [DRAW_TRIANGULAR_BULLET]  = "\342\200\243",             /* ‣ */
                        [DRAW_BLACK_CIRCLE]       = "\342\227\217",             /* ● */
                        [DRAW_ARROW]              = "\342\206\222",             /* → */
                        [DRAW_DASH]               = "\342\200\223",             /* – */
                },

                /* ASCII fallback */ {
                        [DRAW_TREE_VERTICAL]      = "| ",
                        [DRAW_TREE_BRANCH]        = "|-",
                        [DRAW_TREE_RIGHT]         = "`-",
                        [DRAW_TREE_SPACE]         = "  ",
                        [DRAW_TRIANGULAR_BULLET]  = ">",
                        [DRAW_BLACK_CIRCLE]       = "*",
                        [DRAW_ARROW]              = "->",
                        [DRAW_DASH]               = "-",
                }
        };

        return draw_table[!is_locale_utf8()][ch];
}

char *strreplace(const char *text, const char *old_string, const char *new_string) {
        const char *f;
        char *t, *r;
        size_t l, old_len, new_len;

        assert(text);
        assert(old_string);
        assert(new_string);

        old_len = strlen(old_string);
        new_len = strlen(new_string);

        l = strlen(text);
        r = new(char, l+1);
        if (!r)
                return NULL;

        f = text;
        t = r;
        while (*f) {
                char *a;
                size_t d, nl;

                if (!startswith(f, old_string)) {
                        *(t++) = *(f++);
                        continue;
                }

                d = t - r;
                nl = l - old_len + new_len;
                a = realloc(r, nl + 1);
                if (!a)
                        goto oom;

                l = nl;
                r = a;
                t = r + d;

                t = stpcpy(t, new_string);
                f += old_len;
        }

        *t = 0;
        return r;

oom:
        free(r);
        return NULL;
}

char *strip_tab_ansi(char **ibuf, size_t *_isz) {
        const char *i, *begin = NULL;
        enum {
                STATE_OTHER,
                STATE_ESCAPE,
                STATE_BRACKET
        } state = STATE_OTHER;
        char *obuf = NULL;
        size_t osz = 0, isz;
        FILE *f;

        assert(ibuf);
        assert(*ibuf);

        /* Strips ANSI color and replaces TABs by 8 spaces */

        isz = _isz ? *_isz : strlen(*ibuf);

        f = open_memstream(&obuf, &osz);
        if (!f)
                return NULL;

        for (i = *ibuf; i < *ibuf + isz + 1; i++) {

                switch (state) {

                case STATE_OTHER:
                        if (i >= *ibuf + isz) /* EOT */
                                break;
                        else if (*i == '\x1B')
                                state = STATE_ESCAPE;
                        else if (*i == '\t')
                                fputs("        ", f);
                        else
                                fputc(*i, f);
                        break;

                case STATE_ESCAPE:
                        if (i >= *ibuf + isz) { /* EOT */
                                fputc('\x1B', f);
                                break;
                        } else if (*i == '[') {
                                state = STATE_BRACKET;
                                begin = i + 1;
                        } else {
                                fputc('\x1B', f);
                                fputc(*i, f);
                                state = STATE_OTHER;
                        }

                        break;

                case STATE_BRACKET:

                        if (i >= *ibuf + isz || /* EOT */
                            (!(*i >= '0' && *i <= '9') && *i != ';' && *i != 'm')) {
                                fputc('\x1B', f);
                                fputc('[', f);
                                state = STATE_OTHER;
                                i = begin-1;
                        } else if (*i == 'm')
                                state = STATE_OTHER;
                        break;
                }
        }

        if (ferror(f)) {
                fclose(f);
                free(obuf);
                return NULL;
        }

        fclose(f);

        free(*ibuf);
        *ibuf = obuf;

        if (_isz)
                *_isz = osz;

        return obuf;
}

int on_ac_power(void) {
        bool found_offline = false, found_online = false;
        _cleanup_closedir_ DIR *d = NULL;

        d = opendir("/sys/class/power_supply");
        if (!d)
                return errno == ENOENT ? true : -errno;

        for (;;) {
                struct dirent *de;
                _cleanup_close_ int fd = -1, device = -1;
                char contents[6];
                ssize_t n;

                errno = 0;
                de = readdir(d);
                if (!de && errno != 0)
                        return -errno;

                if (!de)
                        break;

                if (hidden_file(de->d_name))
                        continue;

                device = openat(dirfd(d), de->d_name, O_DIRECTORY|O_RDONLY|O_CLOEXEC|O_NOCTTY);
                if (device < 0) {
                        if (errno == ENOENT || errno == ENOTDIR)
                                continue;

                        return -errno;
                }

                fd = openat(device, "type", O_RDONLY|O_CLOEXEC|O_NOCTTY);
                if (fd < 0) {
                        if (errno == ENOENT)
                                continue;

                        return -errno;
                }

                n = read(fd, contents, sizeof(contents));
                if (n < 0)
                        return -errno;

                if (n != 6 || memcmp(contents, "Mains\n", 6))
                        continue;

                safe_close(fd);
                fd = openat(device, "online", O_RDONLY|O_CLOEXEC|O_NOCTTY);
                if (fd < 0) {
                        if (errno == ENOENT)
                                continue;

                        return -errno;
                }

                n = read(fd, contents, sizeof(contents));
                if (n < 0)
                        return -errno;

                if (n != 2 || contents[1] != '\n')
                        return -EIO;

                if (contents[0] == '1') {
                        found_online = true;
                        break;
                } else if (contents[0] == '0')
                        found_offline = true;
                else
                        return -EIO;
        }

        return found_online || !found_offline;
}

static int search_and_fopen_internal(const char *path, const char *mode, const char *root, char **search, FILE **_f) {
        char **i;

        assert(path);
        assert(mode);
        assert(_f);

        if (!path_strv_resolve_uniq(search, root))
                return -ENOMEM;

        STRV_FOREACH(i, search) {
                _cleanup_free_ char *p = NULL;
                FILE *f;

                if (root)
                        p = strjoin(root, *i, "/", path, NULL);
                else
                        p = strjoin(*i, "/", path, NULL);
                if (!p)
                        return -ENOMEM;

                f = fopen(p, mode);
                if (f) {
                        *_f = f;
                        return 0;
                }

                if (errno != ENOENT)
                        return -errno;
        }

        return -ENOENT;
}

int search_and_fopen(const char *path, const char *mode, const char *root, const char **search, FILE **_f) {
        _cleanup_strv_free_ char **copy = NULL;

        assert(path);
        assert(mode);
        assert(_f);

        if (path_is_absolute(path)) {
                FILE *f;

                f = fopen(path, mode);
                if (f) {
                        *_f = f;
                        return 0;
                }

                return -errno;
        }

        copy = strv_copy((char**) search);
        if (!copy)
                return -ENOMEM;

        return search_and_fopen_internal(path, mode, root, copy, _f);
}

int search_and_fopen_nulstr(const char *path, const char *mode, const char *root, const char *search, FILE **_f) {
        _cleanup_strv_free_ char **s = NULL;

        if (path_is_absolute(path)) {
                FILE *f;

                f = fopen(path, mode);
                if (f) {
                        *_f = f;
                        return 0;
                }

                return -errno;
        }

        s = strv_split_nulstr(search);
        if (!s)
                return -ENOMEM;

        return search_and_fopen_internal(path, mode, root, s, _f);
}

char *strextend(char **x, ...) {
        va_list ap;
        size_t f, l;
        char *r, *p;

        assert(x);

        l = f = *x ? strlen(*x) : 0;

        va_start(ap, x);
        for (;;) {
                const char *t;
                size_t n;

                t = va_arg(ap, const char *);
                if (!t)
                        break;

                n = strlen(t);
                if (n > ((size_t) -1) - l) {
                        va_end(ap);
                        return NULL;
                }

                l += n;
        }
        va_end(ap);

        r = realloc(*x, l+1);
        if (!r)
                return NULL;

        p = r + f;

        va_start(ap, x);
        for (;;) {
                const char *t;

                t = va_arg(ap, const char *);
                if (!t)
                        break;

                p = stpcpy(p, t);
        }
        va_end(ap);

        *p = 0;
        *x = r;

        return r + l;
}

char *strrep(const char *s, unsigned n) {
        size_t l;
        char *r, *p;
        unsigned i;

        assert(s);

        l = strlen(s);
        p = r = malloc(l * n + 1);
        if (!r)
                return NULL;

        for (i = 0; i < n; i++)
                p = stpcpy(p, s);

        *p = 0;
        return r;
}
#endif /* NM_IGNORED */

void* greedy_realloc(void **p, size_t *allocated, size_t need, size_t size) {
        size_t a, newalloc;
        void *q;

        assert(p);
        assert(allocated);

        if (*allocated >= need)
                return *p;

        newalloc = MAX(need * 2, 64u / size);
        a = newalloc * size;

        /* check for overflows */
        if (a < size * need)
                return NULL;

        q = realloc(*p, a);
        if (!q)
                return NULL;

        *p = q;
        *allocated = newalloc;
        return q;
}

void* greedy_realloc0(void **p, size_t *allocated, size_t need, size_t size) {
        size_t prev;
        uint8_t *q;

        assert(p);
        assert(allocated);

        prev = *allocated;

        q = greedy_realloc(p, allocated, need, size);
        if (!q)
                return NULL;

        if (*allocated > prev)
                memzero(q + prev * size, (*allocated - prev) * size);

        return q;
}

#if 0 /* NM_IGNORED */
bool id128_is_valid(const char *s) {
        size_t i, l;

        l = strlen(s);
        if (l == 32) {

                /* Simple formatted 128bit hex string */

                for (i = 0; i < l; i++) {
                        char c = s[i];

                        if (!(c >= '0' && c <= '9') &&
                            !(c >= 'a' && c <= 'z') &&
                            !(c >= 'A' && c <= 'Z'))
                                return false;
                }

        } else if (l == 36) {

                /* Formatted UUID */

                for (i = 0; i < l; i++) {
                        char c = s[i];

                        if ((i == 8 || i == 13 || i == 18 || i == 23)) {
                                if (c != '-')
                                        return false;
                        } else {
                                if (!(c >= '0' && c <= '9') &&
                                    !(c >= 'a' && c <= 'z') &&
                                    !(c >= 'A' && c <= 'Z'))
                                        return false;
                        }
                }

        } else
                return false;

        return true;
}

int split_pair(const char *s, const char *sep, char **l, char **r) {
        char *x, *a, *b;

        assert(s);
        assert(sep);
        assert(l);
        assert(r);

        if (isempty(sep))
                return -EINVAL;

        x = strstr(s, sep);
        if (!x)
                return -EINVAL;

        a = strndup(s, x - s);
        if (!a)
                return -ENOMEM;

        b = strdup(x + strlen(sep));
        if (!b) {
                free(a);
                return -ENOMEM;
        }

        *l = a;
        *r = b;

        return 0;
}

int shall_restore_state(void) {
        _cleanup_free_ char *value = NULL;
        int r;

        r = get_proc_cmdline_key("systemd.restore_state=", &value);
        if (r < 0)
                return r;
        if (r == 0)
                return true;

        return parse_boolean(value) != 0;
}

int proc_cmdline(char **ret) {
        assert(ret);

        if (detect_container() > 0)
                return get_process_cmdline(1, 0, false, ret);
        else
                return read_one_line_file("/proc/cmdline", ret);
}

int parse_proc_cmdline(int (*parse_item)(const char *key, const char *value)) {
        _cleanup_free_ char *line = NULL;
        const char *p;
        int r;

        assert(parse_item);

        r = proc_cmdline(&line);
        if (r < 0)
                return r;

        p = line;
        for (;;) {
                _cleanup_free_ char *word = NULL;
                char *value = NULL;

                r = extract_first_word(&p, &word, NULL, EXTRACT_QUOTES|EXTRACT_RELAX);
                if (r < 0)
                        return r;
                if (r == 0)
                        break;

                /* Filter out arguments that are intended only for the
                 * initrd */
                if (!in_initrd() && startswith(word, "rd."))
                        continue;

                value = strchr(word, '=');
                if (value)
                        *(value++) = 0;

                r = parse_item(word, value);
                if (r < 0)
                        return r;
        }

        return 0;
}

int get_proc_cmdline_key(const char *key, char **value) {
        _cleanup_free_ char *line = NULL, *ret = NULL;
        bool found = false;
        const char *p;
        int r;

        assert(key);

        r = proc_cmdline(&line);
        if (r < 0)
                return r;

        p = line;
        for (;;) {
                _cleanup_free_ char *word = NULL;
                const char *e;

                r = extract_first_word(&p, &word, NULL, EXTRACT_QUOTES|EXTRACT_RELAX);
                if (r < 0)
                        return r;
                if (r == 0)
                        break;

                /* Filter out arguments that are intended only for the
                 * initrd */
                if (!in_initrd() && startswith(word, "rd."))
                        continue;

                if (value) {
                        e = startswith(word, key);
                        if (!e)
                                continue;

                        r = free_and_strdup(&ret, e);
                        if (r < 0)
                                return r;

                        found = true;
                } else {
                        if (streq(word, key))
                                found = true;
                }
        }

        if (value) {
                *value = ret;
                ret = NULL;
        }

        return found;

}

int container_get_leader(const char *machine, pid_t *pid) {
        _cleanup_free_ char *s = NULL, *class = NULL;
        const char *p;
        pid_t leader;
        int r;

        assert(machine);
        assert(pid);

        if (!machine_name_is_valid(machine))
                return -EINVAL;

        p = strjoina("/run/systemd/machines/", machine);
        r = parse_env_file(p, NEWLINE, "LEADER", &s, "CLASS", &class, NULL);
        if (r == -ENOENT)
                return -EHOSTDOWN;
        if (r < 0)
                return r;
        if (!s)
                return -EIO;

        if (!streq_ptr(class, "container"))
                return -EIO;

        r = parse_pid(s, &leader);
        if (r < 0)
                return r;
        if (leader <= 1)
                return -EIO;

        *pid = leader;
        return 0;
}

int namespace_open(pid_t pid, int *pidns_fd, int *mntns_fd, int *netns_fd, int *userns_fd, int *root_fd) {
        _cleanup_close_ int pidnsfd = -1, mntnsfd = -1, netnsfd = -1, usernsfd = -1;
        int rfd = -1;

        assert(pid >= 0);

        if (mntns_fd) {
                const char *mntns;

                mntns = procfs_file_alloca(pid, "ns/mnt");
                mntnsfd = open(mntns, O_RDONLY|O_NOCTTY|O_CLOEXEC);
                if (mntnsfd < 0)
                        return -errno;
        }

        if (pidns_fd) {
                const char *pidns;

                pidns = procfs_file_alloca(pid, "ns/pid");
                pidnsfd = open(pidns, O_RDONLY|O_NOCTTY|O_CLOEXEC);
                if (pidnsfd < 0)
                        return -errno;
        }

        if (netns_fd) {
                const char *netns;

                netns = procfs_file_alloca(pid, "ns/net");
                netnsfd = open(netns, O_RDONLY|O_NOCTTY|O_CLOEXEC);
                if (netnsfd < 0)
                        return -errno;
        }

        if (userns_fd) {
                const char *userns;

                userns = procfs_file_alloca(pid, "ns/user");
                usernsfd = open(userns, O_RDONLY|O_NOCTTY|O_CLOEXEC);
                if (usernsfd < 0 && errno != ENOENT)
                        return -errno;
        }

        if (root_fd) {
                const char *root;

                root = procfs_file_alloca(pid, "root");
                rfd = open(root, O_RDONLY|O_NOCTTY|O_CLOEXEC|O_DIRECTORY);
                if (rfd < 0)
                        return -errno;
        }

        if (pidns_fd)
                *pidns_fd = pidnsfd;

        if (mntns_fd)
                *mntns_fd = mntnsfd;

        if (netns_fd)
                *netns_fd = netnsfd;

        if (userns_fd)
                *userns_fd = usernsfd;

        if (root_fd)
                *root_fd = rfd;

        pidnsfd = mntnsfd = netnsfd = usernsfd = -1;

        return 0;
}

int namespace_enter(int pidns_fd, int mntns_fd, int netns_fd, int userns_fd, int root_fd) {
        if (userns_fd >= 0) {
                /* Can't setns to your own userns, since then you could
                 * escalate from non-root to root in your own namespace, so
                 * check if namespaces equal before attempting to enter. */
                _cleanup_free_ char *userns_fd_path = NULL;
                int r;
                if (asprintf(&userns_fd_path, "/proc/self/fd/%d", userns_fd) < 0)
                        return -ENOMEM;

                r = files_same(userns_fd_path, "/proc/self/ns/user");
                if (r < 0)
                        return r;
                if (r)
                        userns_fd = -1;
        }

        if (pidns_fd >= 0)
                if (setns(pidns_fd, CLONE_NEWPID) < 0)
                        return -errno;

        if (mntns_fd >= 0)
                if (setns(mntns_fd, CLONE_NEWNS) < 0)
                        return -errno;

        if (netns_fd >= 0)
                if (setns(netns_fd, CLONE_NEWNET) < 0)
                        return -errno;

        if (userns_fd >= 0)
                if (setns(userns_fd, CLONE_NEWUSER) < 0)
                        return -errno;

        if (root_fd >= 0) {
                if (fchdir(root_fd) < 0)
                        return -errno;

                if (chroot(".") < 0)
                        return -errno;
        }

        return reset_uid_gid();
}

int getpeercred(int fd, struct ucred *ucred) {
        socklen_t n = sizeof(struct ucred);
        struct ucred u;
        int r;

        assert(fd >= 0);
        assert(ucred);

        r = getsockopt(fd, SOL_SOCKET, SO_PEERCRED, &u, &n);
        if (r < 0)
                return -errno;

        if (n != sizeof(struct ucred))
                return -EIO;

        /* Check if the data is actually useful and not suppressed due
         * to namespacing issues */
        if (u.pid <= 0)
                return -ENODATA;
        if (u.uid == UID_INVALID)
                return -ENODATA;
        if (u.gid == GID_INVALID)
                return -ENODATA;

        *ucred = u;
        return 0;
}

int getpeersec(int fd, char **ret) {
        socklen_t n = 64;
        char *s;
        int r;

        assert(fd >= 0);
        assert(ret);

        s = new0(char, n);
        if (!s)
                return -ENOMEM;

        r = getsockopt(fd, SOL_SOCKET, SO_PEERSEC, s, &n);
        if (r < 0) {
                free(s);

                if (errno != ERANGE)
                        return -errno;

                s = new0(char, n);
                if (!s)
                        return -ENOMEM;

                r = getsockopt(fd, SOL_SOCKET, SO_PEERSEC, s, &n);
                if (r < 0) {
                        free(s);
                        return -errno;
                }
        }

        if (isempty(s)) {
                free(s);
                return -EOPNOTSUPP;
        }

        *ret = s;
        return 0;
}
#endif /* NM_IGNORED */

/* This is much like like mkostemp() but is subject to umask(). */
int mkostemp_safe(char *pattern, int flags) {
        _cleanup_umask_ mode_t u = 0;
        int fd;

        assert(pattern);

        u = umask(077);

        fd = mkostemp(pattern, flags);
        if (fd < 0)
                return -errno;

        return fd;
}

#if 0 /* NM_IGNORED */
int open_tmpfile(const char *path, int flags) {
        char *p;
        int fd;

        assert(path);

#ifdef O_TMPFILE
        /* Try O_TMPFILE first, if it is supported */
        fd = open(path, flags|O_TMPFILE|O_EXCL, S_IRUSR|S_IWUSR);
        if (fd >= 0)
                return fd;
#endif

        /* Fall back to unguessable name + unlinking */
        p = strjoina(path, "/systemd-tmp-XXXXXX");

        fd = mkostemp_safe(p, flags);
        if (fd < 0)
                return fd;

        unlink(p);
        return fd;
}

int fd_warn_permissions(const char *path, int fd) {
        struct stat st;

        if (fstat(fd, &st) < 0)
                return -errno;

        if (st.st_mode & 0111)
                log_warning("Configuration file %s is marked executable. Please remove executable permission bits. Proceeding anyway.", path);

        if (st.st_mode & 0002)
                log_warning("Configuration file %s is marked world-writable. Please remove world writability permission bits. Proceeding anyway.", path);

        if (getpid() == 1 && (st.st_mode & 0044) != 0044)
                log_warning("Configuration file %s is marked world-inaccessible. This has no effect as configuration data is accessible via APIs without restrictions. Proceeding anyway.", path);

        return 0;
}

unsigned long personality_from_string(const char *p) {

        /* Parse a personality specifier. We introduce our own
         * identifiers that indicate specific ABIs, rather than just
         * hints regarding the register size, since we want to keep
         * things open for multiple locally supported ABIs for the
         * same register size. We try to reuse the ABI identifiers
         * used by libseccomp. */

#if defined(__x86_64__)

        if (streq(p, "x86"))
                return PER_LINUX32;

        if (streq(p, "x86-64"))
                return PER_LINUX;

#elif defined(__i386__)

        if (streq(p, "x86"))
                return PER_LINUX;

#elif defined(__s390x__)

        if (streq(p, "s390"))
                return PER_LINUX32;

        if (streq(p, "s390x"))
                return PER_LINUX;

#elif defined(__s390__)

        if (streq(p, "s390"))
                return PER_LINUX;
#endif

        return PERSONALITY_INVALID;
}

const char* personality_to_string(unsigned long p) {

#if defined(__x86_64__)

        if (p == PER_LINUX32)
                return "x86";

        if (p == PER_LINUX)
                return "x86-64";

#elif defined(__i386__)

        if (p == PER_LINUX)
                return "x86";

#elif defined(__s390x__)

        if (p == PER_LINUX)
                return "s390x";

        if (p == PER_LINUX32)
                return "s390";

#elif defined(__s390__)

        if (p == PER_LINUX)
                return "s390";

#endif

        return NULL;
}

uint64_t physical_memory(void) {
        long mem;

        /* We return this as uint64_t in case we are running as 32bit
         * process on a 64bit kernel with huge amounts of memory */

        mem = sysconf(_SC_PHYS_PAGES);
        assert(mem > 0);

        return (uint64_t) mem * (uint64_t) page_size();
}

void hexdump(FILE *f, const void *p, size_t s) {
        const uint8_t *b = p;
        unsigned n = 0;

        assert(s == 0 || b);

        while (s > 0) {
                size_t i;

                fprintf(f, "%04x  ", n);

                for (i = 0; i < 16; i++) {

                        if (i >= s)
                                fputs("   ", f);
                        else
                                fprintf(f, "%02x ", b[i]);

                        if (i == 7)
                                fputc(' ', f);
                }

                fputc(' ', f);

                for (i = 0; i < 16; i++) {

                        if (i >= s)
                                fputc(' ', f);
                        else
                                fputc(isprint(b[i]) ? (char) b[i] : '.', f);
                }

                fputc('\n', f);

                if (s < 16)
                        break;

                n += 16;
                b += 16;
                s -= 16;
        }
}

int update_reboot_param_file(const char *param) {
        int r = 0;

        if (param) {
                r = write_string_file(REBOOT_PARAM_FILE, param, WRITE_STRING_FILE_CREATE);
                if (r < 0)
                        return log_error_errno(r, "Failed to write reboot param to "REBOOT_PARAM_FILE": %m");
        } else
                (void) unlink(REBOOT_PARAM_FILE);

        return 0;
}

int umount_recursive(const char *prefix, int flags) {
        bool again;
        int n = 0, r;

        /* Try to umount everything recursively below a
         * directory. Also, take care of stacked mounts, and keep
         * unmounting them until they are gone. */

        do {
                _cleanup_fclose_ FILE *proc_self_mountinfo = NULL;

                again = false;
                r = 0;

                proc_self_mountinfo = fopen("/proc/self/mountinfo", "re");
                if (!proc_self_mountinfo)
                        return -errno;

                for (;;) {
                        _cleanup_free_ char *path = NULL, *p = NULL;
                        int k;

                        k = fscanf(proc_self_mountinfo,
                                   "%*s "       /* (1) mount id */
                                   "%*s "       /* (2) parent id */
                                   "%*s "       /* (3) major:minor */
                                   "%*s "       /* (4) root */
                                   "%ms "       /* (5) mount point */
                                   "%*s"        /* (6) mount options */
                                   "%*[^-]"     /* (7) optional fields */
                                   "- "         /* (8) separator */
                                   "%*s "       /* (9) file system type */
                                   "%*s"        /* (10) mount source */
                                   "%*s"        /* (11) mount options 2 */
                                   "%*[^\n]",   /* some rubbish at the end */
                                   &path);
                        if (k != 1) {
                                if (k == EOF)
                                        break;

                                continue;
                        }

                        r = cunescape(path, UNESCAPE_RELAX, &p);
                        if (r < 0)
                                return r;

                        if (!path_startswith(p, prefix))
                                continue;

                        if (umount2(p, flags) < 0) {
                                r = -errno;
                                continue;
                        }

                        again = true;
                        n++;

                        break;
                }

        } while (again);

        return r ? r : n;
}

static int get_mount_flags(const char *path, unsigned long *flags) {
        struct statvfs buf;

        if (statvfs(path, &buf) < 0)
                return -errno;
        *flags = buf.f_flag;
        return 0;
}

int bind_remount_recursive(const char *prefix, bool ro) {
        _cleanup_set_free_free_ Set *done = NULL;
        _cleanup_free_ char *cleaned = NULL;
        int r;

        /* Recursively remount a directory (and all its submounts)
         * read-only or read-write. If the directory is already
         * mounted, we reuse the mount and simply mark it
         * MS_BIND|MS_RDONLY (or remove the MS_RDONLY for read-write
         * operation). If it isn't we first make it one. Afterwards we
         * apply MS_BIND|MS_RDONLY (or remove MS_RDONLY) to all
         * submounts we can access, too. When mounts are stacked on
         * the same mount point we only care for each individual
         * "top-level" mount on each point, as we cannot
         * influence/access the underlying mounts anyway. We do not
         * have any effect on future submounts that might get
         * propagated, they migt be writable. This includes future
         * submounts that have been triggered via autofs. */

        cleaned = strdup(prefix);
        if (!cleaned)
                return -ENOMEM;

        path_kill_slashes(cleaned);

        done = set_new(&string_hash_ops);
        if (!done)
                return -ENOMEM;

        for (;;) {
                _cleanup_fclose_ FILE *proc_self_mountinfo = NULL;
                _cleanup_set_free_free_ Set *todo = NULL;
                bool top_autofs = false;
                char *x;
                unsigned long orig_flags;

                todo = set_new(&string_hash_ops);
                if (!todo)
                        return -ENOMEM;

                proc_self_mountinfo = fopen("/proc/self/mountinfo", "re");
                if (!proc_self_mountinfo)
                        return -errno;

                for (;;) {
                        _cleanup_free_ char *path = NULL, *p = NULL, *type = NULL;
                        int k;

                        k = fscanf(proc_self_mountinfo,
                                   "%*s "       /* (1) mount id */
                                   "%*s "       /* (2) parent id */
                                   "%*s "       /* (3) major:minor */
                                   "%*s "       /* (4) root */
                                   "%ms "       /* (5) mount point */
                                   "%*s"        /* (6) mount options (superblock) */
                                   "%*[^-]"     /* (7) optional fields */
                                   "- "         /* (8) separator */
                                   "%ms "       /* (9) file system type */
                                   "%*s"        /* (10) mount source */
                                   "%*s"        /* (11) mount options (bind mount) */
                                   "%*[^\n]",   /* some rubbish at the end */
                                   &path,
                                   &type);
                        if (k != 2) {
                                if (k == EOF)
                                        break;

                                continue;
                        }

                        r = cunescape(path, UNESCAPE_RELAX, &p);
                        if (r < 0)
                                return r;

                        /* Let's ignore autofs mounts.  If they aren't
                         * triggered yet, we want to avoid triggering
                         * them, as we don't make any guarantees for
                         * future submounts anyway.  If they are
                         * already triggered, then we will find
                         * another entry for this. */
                        if (streq(type, "autofs")) {
                                top_autofs = top_autofs || path_equal(cleaned, p);
                                continue;
                        }

                        if (path_startswith(p, cleaned) &&
                            !set_contains(done, p)) {

                                r = set_consume(todo, p);
                                p = NULL;

                                if (r == -EEXIST)
                                        continue;
                                if (r < 0)
                                        return r;
                        }
                }

                /* If we have no submounts to process anymore and if
                 * the root is either already done, or an autofs, we
                 * are done */
                if (set_isempty(todo) &&
                    (top_autofs || set_contains(done, cleaned)))
                        return 0;

                if (!set_contains(done, cleaned) &&
                    !set_contains(todo, cleaned)) {
                        /* The prefix directory itself is not yet a
                         * mount, make it one. */
                        if (mount(cleaned, cleaned, NULL, MS_BIND|MS_REC, NULL) < 0)
                                return -errno;

                        orig_flags = 0;
                        (void) get_mount_flags(cleaned, &orig_flags);
                        orig_flags &= ~MS_RDONLY;

                        if (mount(NULL, prefix, NULL, orig_flags|MS_BIND|MS_REMOUNT|(ro ? MS_RDONLY : 0), NULL) < 0)
                                return -errno;

                        x = strdup(cleaned);
                        if (!x)
                                return -ENOMEM;

                        r = set_consume(done, x);
                        if (r < 0)
                                return r;
                }

                while ((x = set_steal_first(todo))) {

                        r = set_consume(done, x);
                        if (r == -EEXIST || r == 0)
                                continue;
                        if (r < 0)
                                return r;

                        /* Try to reuse the original flag set, but
                         * don't care for errors, in case of
                         * obstructed mounts */
                        orig_flags = 0;
                        (void) get_mount_flags(x, &orig_flags);
                        orig_flags &= ~MS_RDONLY;

                        if (mount(NULL, x, NULL, orig_flags|MS_BIND|MS_REMOUNT|(ro ? MS_RDONLY : 0), NULL) < 0) {

                                /* Deal with mount points that are
                                 * obstructed by a later mount */

                                if (errno != ENOENT)
                                        return -errno;
                        }

                }
        }
}
#endif /* NM_IGNORED */

int fflush_and_check(FILE *f) {
        assert(f);

        errno = 0;
        fflush(f);

        if (ferror(f))
                return errno ? -errno : -EIO;

        return 0;
}

int tempfn_xxxxxx(const char *p, const char *extra, char **ret) {
        const char *fn;
        char *t;

        assert(p);
        assert(ret);

        /*
         * Turns this:
         *         /foo/bar/waldo
         *
         * Into this:
         *         /foo/bar/.#<extra>waldoXXXXXX
         */

        fn = basename(p);
        if (!filename_is_valid(fn))
                return -EINVAL;

        if (extra == NULL)
                extra = "";

        t = new(char, strlen(p) + 2 + strlen(extra) + 6 + 1);
        if (!t)
                return -ENOMEM;

        strcpy(stpcpy(stpcpy(stpcpy(mempcpy(t, p, fn - p), ".#"), extra), fn), "XXXXXX");

        *ret = path_kill_slashes(t);
        return 0;
}

#if 0 /* NM_IGNORED */
int tempfn_random(const char *p, const char *extra, char **ret) {
        const char *fn;
        char *t, *x;
        uint64_t u;
        unsigned i;

        assert(p);
        assert(ret);

        /*
         * Turns this:
         *         /foo/bar/waldo
         *
         * Into this:
         *         /foo/bar/.#<extra>waldobaa2a261115984a9
         */

        fn = basename(p);
        if (!filename_is_valid(fn))
                return -EINVAL;

        if (!extra)
                extra = "";

        t = new(char, strlen(p) + 2 + strlen(extra) + 16 + 1);
        if (!t)
                return -ENOMEM;

        x = stpcpy(stpcpy(stpcpy(mempcpy(t, p, fn - p), ".#"), extra), fn);

        u = random_u64();
        for (i = 0; i < 16; i++) {
                *(x++) = hexchar(u & 0xF);
                u >>= 4;
        }

        *x = 0;

        *ret = path_kill_slashes(t);
        return 0;
}

int tempfn_random_child(const char *p, const char *extra, char **ret) {
        char *t, *x;
        uint64_t u;
        unsigned i;

        assert(p);
        assert(ret);

        /* Turns this:
         *         /foo/bar/waldo
         * Into this:
         *         /foo/bar/waldo/.#<extra>3c2b6219aa75d7d0
         */

        if (!extra)
                extra = "";

        t = new(char, strlen(p) + 3 + strlen(extra) + 16 + 1);
        if (!t)
                return -ENOMEM;

        x = stpcpy(stpcpy(stpcpy(t, p), "/.#"), extra);

        u = random_u64();
        for (i = 0; i < 16; i++) {
                *(x++) = hexchar(u & 0xF);
                u >>= 4;
        }

        *x = 0;

        *ret = path_kill_slashes(t);
        return 0;
}

int take_password_lock(const char *root) {

        struct flock flock = {
                .l_type = F_WRLCK,
                .l_whence = SEEK_SET,
                .l_start = 0,
                .l_len = 0,
        };

        const char *path;
        int fd, r;

        /* This is roughly the same as lckpwdf(), but not as awful. We
         * don't want to use alarm() and signals, hence we implement
         * our own trivial version of this.
         *
         * Note that shadow-utils also takes per-database locks in
         * addition to lckpwdf(). However, we don't given that they
         * are redundant as they they invoke lckpwdf() first and keep
         * it during everything they do. The per-database locks are
         * awfully racy, and thus we just won't do them. */

        if (root)
                path = strjoina(root, "/etc/.pwd.lock");
        else
                path = "/etc/.pwd.lock";

        fd = open(path, O_WRONLY|O_CREAT|O_CLOEXEC|O_NOCTTY|O_NOFOLLOW, 0600);
        if (fd < 0)
                return -errno;

        r = fcntl(fd, F_SETLKW, &flock);
        if (r < 0) {
                safe_close(fd);
                return -errno;
        }

        return fd;
}

int is_symlink(const char *path) {
        struct stat info;

        if (lstat(path, &info) < 0)
                return -errno;

        return !!S_ISLNK(info.st_mode);
}

int is_dir(const char* path, bool follow) {
        struct stat st;
        int r;

        if (follow)
                r = stat(path, &st);
        else
                r = lstat(path, &st);
        if (r < 0)
                return -errno;

        return !!S_ISDIR(st.st_mode);
}

int is_device_node(const char *path) {
        struct stat info;

        if (lstat(path, &info) < 0)
                return -errno;

        return !!(S_ISBLK(info.st_mode) || S_ISCHR(info.st_mode));
}

int extract_first_word(const char **p, char **ret, const char *separators, ExtractFlags flags) {
        _cleanup_free_ char *s = NULL;
        size_t allocated = 0, sz = 0;
        int r;

        enum {
                START,
                VALUE,
                VALUE_ESCAPE,
                SINGLE_QUOTE,
                SINGLE_QUOTE_ESCAPE,
                DOUBLE_QUOTE,
                DOUBLE_QUOTE_ESCAPE,
                SEPARATOR,
        } state = START;

        assert(p);
        assert(ret);

        if (!separators)
                separators = WHITESPACE;

        /* Bail early if called after last value or with no input */
        if (!*p)
                goto finish_force_terminate;

        /* Parses the first word of a string, and returns it in
         * *ret. Removes all quotes in the process. When parsing fails
         * (because of an uneven number of quotes or similar), leaves
         * the pointer *p at the first invalid character. */

        for (;;) {
                char c = **p;

                switch (state) {

                case START:
                        if (flags & EXTRACT_DONT_COALESCE_SEPARATORS)
                                if (!GREEDY_REALLOC(s, allocated, sz+1))
                                        return -ENOMEM;

                        if (c == 0)
                                goto finish_force_terminate;
                        else if (strchr(separators, c)) {
                                if (flags & EXTRACT_DONT_COALESCE_SEPARATORS) {
                                        (*p) ++;
                                        goto finish_force_next;
                                }
                                break;
                        }

                        /* We found a non-blank character, so we will always
                         * want to return a string (even if it is empty),
                         * allocate it here. */
                        if (!GREEDY_REALLOC(s, allocated, sz+1))
                                return -ENOMEM;

                        state = VALUE;
                        /* fallthrough */

                case VALUE:
                        if (c == 0)
                                goto finish_force_terminate;
                        else if (c == '\'' && (flags & EXTRACT_QUOTES))
                                state = SINGLE_QUOTE;
                        else if (c == '\\')
                                state = VALUE_ESCAPE;
                        else if (c == '\"' && (flags & EXTRACT_QUOTES))
                                state = DOUBLE_QUOTE;
                        else if (strchr(separators, c)) {
                                if (flags & EXTRACT_DONT_COALESCE_SEPARATORS) {
                                        (*p) ++;
                                        goto finish_force_next;
                                }
                                state = SEPARATOR;
                        } else {
                                if (!GREEDY_REALLOC(s, allocated, sz+2))
                                        return -ENOMEM;

                                s[sz++] = c;
                        }

                        break;

                case SINGLE_QUOTE:
                        if (c == 0) {
                                if (flags & EXTRACT_RELAX)
                                        goto finish_force_terminate;
                                return -EINVAL;
                        } else if (c == '\'')
                                state = VALUE;
                        else if (c == '\\')
                                state = SINGLE_QUOTE_ESCAPE;
                        else {
                                if (!GREEDY_REALLOC(s, allocated, sz+2))
                                        return -ENOMEM;

                                s[sz++] = c;
                        }

                        break;

                case DOUBLE_QUOTE:
                        if (c == 0)
                                return -EINVAL;
                        else if (c == '\"')
                                state = VALUE;
                        else if (c == '\\')
                                state = DOUBLE_QUOTE_ESCAPE;
                        else {
                                if (!GREEDY_REALLOC(s, allocated, sz+2))
                                        return -ENOMEM;

                                s[sz++] = c;
                        }

                        break;

                case SINGLE_QUOTE_ESCAPE:
                case DOUBLE_QUOTE_ESCAPE:
                case VALUE_ESCAPE:
                        if (!GREEDY_REALLOC(s, allocated, sz+7))
                                return -ENOMEM;

                        if (c == 0) {
                                if ((flags & EXTRACT_CUNESCAPE_RELAX) &&
                                    (state == VALUE_ESCAPE || flags & EXTRACT_RELAX)) {
                                        /* If we find an unquoted trailing backslash and we're in
                                         * EXTRACT_CUNESCAPE_RELAX mode, keep it verbatim in the
                                         * output.
                                         *
                                         * Unbalanced quotes will only be allowed in EXTRACT_RELAX
                                         * mode, EXTRACT_CUNESCAPE_RELAX mode does not allow them.
                                         */
                                        s[sz++] = '\\';
                                        goto finish_force_terminate;
                                }
                                if (flags & EXTRACT_RELAX)
                                        goto finish_force_terminate;
                                return -EINVAL;
                        }

                        if (flags & EXTRACT_CUNESCAPE) {
                                uint32_t u;

                                r = cunescape_one(*p, (size_t) -1, &c, &u);
                                if (r < 0) {
                                        if (flags & EXTRACT_CUNESCAPE_RELAX) {
                                                s[sz++] = '\\';
                                                s[sz++] = c;
                                                goto end_escape;
                                        }
                                        return -EINVAL;
                                }

                                (*p) += r - 1;

                                if (c != 0)
                                        s[sz++] = c; /* normal explicit char */
                                else
                                        sz += utf8_encode_unichar(s + sz, u); /* unicode chars we'll encode as utf8 */
                        } else
                                s[sz++] = c;

end_escape:
                        state = (state == SINGLE_QUOTE_ESCAPE) ? SINGLE_QUOTE :
                                (state == DOUBLE_QUOTE_ESCAPE) ? DOUBLE_QUOTE :
                                VALUE;
                        break;

                case SEPARATOR:
                        if (c == 0)
                                goto finish_force_terminate;
                        if (!strchr(separators, c))
                                goto finish;
                        break;
                }

                (*p) ++;
        }

finish_force_terminate:
        *p = NULL;
finish:
        if (!s) {
                *p = NULL;
                *ret = NULL;
                return 0;
        }

finish_force_next:
        s[sz] = 0;
        *ret = s;
        s = NULL;

        return 1;
}

int extract_first_word_and_warn(
                const char **p,
                char **ret,
                const char *separators,
                ExtractFlags flags,
                const char *unit,
                const char *filename,
                unsigned line,
                const char *rvalue) {

        /* Try to unquote it, if it fails, warn about it and try again but this
         * time using EXTRACT_CUNESCAPE_RELAX to keep the backslashes verbatim
         * in invalid escape sequences. */
        const char *save;
        int r;

        save = *p;
        r = extract_first_word(p, ret, separators, flags);
        if (r < 0 && !(flags & EXTRACT_CUNESCAPE_RELAX)) {

                /* Retry it with EXTRACT_CUNESCAPE_RELAX. */
                *p = save;
                r = extract_first_word(p, ret, separators, flags|EXTRACT_CUNESCAPE_RELAX);
                if (r < 0)
                        log_syntax(unit, LOG_ERR, filename, line, r, "Unbalanced quoting in command line, ignoring: \"%s\"", rvalue);
                else
                        log_syntax(unit, LOG_WARNING, filename, line, 0, "Invalid escape sequences in command line: \"%s\"", rvalue);
        }

        return r;
}

int extract_many_words(const char **p, const char *separators, ExtractFlags flags, ...) {
        va_list ap;
        char **l;
        int n = 0, i, c, r;

        /* Parses a number of words from a string, stripping any
         * quotes if necessary. */

        assert(p);

        /* Count how many words are expected */
        va_start(ap, flags);
        for (;;) {
                if (!va_arg(ap, char **))
                        break;
                n++;
        }
        va_end(ap);

        if (n <= 0)
                return 0;

        /* Read all words into a temporary array */
        l = newa0(char*, n);
        for (c = 0; c < n; c++) {

                r = extract_first_word(p, &l[c], separators, flags);
                if (r < 0) {
                        int j;

                        for (j = 0; j < c; j++)
                                free(l[j]);

                        return r;
                }

                if (r == 0)
                        break;
        }

        /* If we managed to parse all words, return them in the passed
         * in parameters */
        va_start(ap, flags);
        for (i = 0; i < n; i++) {
                char **v;

                v = va_arg(ap, char **);
                assert(v);

                *v = l[i];
        }
        va_end(ap);

        return c;
}

int free_and_strdup(char **p, const char *s) {
        char *t;

        assert(p);

        /* Replaces a string pointer with an strdup()ed new string,
         * possibly freeing the old one. */

        if (streq_ptr(*p, s))
                return 0;

        if (s) {
                t = strdup(s);
                if (!t)
                        return -ENOMEM;
        } else
                t = NULL;

        free(*p);
        *p = t;

        return 1;
}

int ptsname_malloc(int fd, char **ret) {
        size_t l = 100;

        assert(fd >= 0);
        assert(ret);

        for (;;) {
                char *c;

                c = new(char, l);
                if (!c)
                        return -ENOMEM;

                if (ptsname_r(fd, c, l) == 0) {
                        *ret = c;
                        return 0;
                }
                if (errno != ERANGE) {
                        free(c);
                        return -errno;
                }

                free(c);
                l *= 2;
        }
}

int openpt_in_namespace(pid_t pid, int flags) {
        _cleanup_close_ int pidnsfd = -1, mntnsfd = -1, usernsfd = -1, rootfd = -1;
        _cleanup_close_pair_ int pair[2] = { -1, -1 };
        siginfo_t si;
        pid_t child;
        int r;

        assert(pid > 0);

        r = namespace_open(pid, &pidnsfd, &mntnsfd, NULL, &usernsfd, &rootfd);
        if (r < 0)
                return r;

        if (socketpair(AF_UNIX, SOCK_DGRAM, 0, pair) < 0)
                return -errno;

        child = fork();
        if (child < 0)
                return -errno;

        if (child == 0) {
                int master;

                pair[0] = safe_close(pair[0]);

                r = namespace_enter(pidnsfd, mntnsfd, -1, usernsfd, rootfd);
                if (r < 0)
                        _exit(EXIT_FAILURE);

                master = posix_openpt(flags);
                if (master < 0)
                        _exit(EXIT_FAILURE);

                if (unlockpt(master) < 0)
                        _exit(EXIT_FAILURE);

                if (send_one_fd(pair[1], master, 0) < 0)
                        _exit(EXIT_FAILURE);

                _exit(EXIT_SUCCESS);
        }

        pair[1] = safe_close(pair[1]);

        r = wait_for_terminate(child, &si);
        if (r < 0)
                return r;
        if (si.si_code != CLD_EXITED || si.si_status != EXIT_SUCCESS)
                return -EIO;

        return receive_one_fd(pair[0], 0);
}

ssize_t fgetxattrat_fake(int dirfd, const char *filename, const char *attribute, void *value, size_t size, int flags) {
        char fn[strlen("/proc/self/fd/") + DECIMAL_STR_MAX(int) + 1];
        _cleanup_close_ int fd = -1;
        ssize_t l;

        /* The kernel doesn't have a fgetxattrat() command, hence let's emulate one */

        fd = openat(dirfd, filename, O_RDONLY|O_CLOEXEC|O_NOCTTY|O_PATH|(flags & AT_SYMLINK_NOFOLLOW ? O_NOFOLLOW : 0));
        if (fd < 0)
                return -errno;

        xsprintf(fn, "/proc/self/fd/%i", fd);

        l = getxattr(fn, attribute, value, size);
        if (l < 0)
                return -errno;

        return l;
}

static int parse_crtime(le64_t le, usec_t *usec) {
        uint64_t u;

        assert(usec);

        u = le64toh(le);
        if (u == 0 || u == (uint64_t) -1)
                return -EIO;

        *usec = (usec_t) u;
        return 0;
}

int fd_getcrtime(int fd, usec_t *usec) {
        le64_t le;
        ssize_t n;

        assert(fd >= 0);
        assert(usec);

        /* Until Linux gets a real concept of birthtime/creation time,
         * let's fake one with xattrs */

        n = fgetxattr(fd, "user.crtime_usec", &le, sizeof(le));
        if (n < 0)
                return -errno;
        if (n != sizeof(le))
                return -EIO;

        return parse_crtime(le, usec);
}

int fd_getcrtime_at(int dirfd, const char *name, usec_t *usec, int flags) {
        le64_t le;
        ssize_t n;

        n = fgetxattrat_fake(dirfd, name, "user.crtime_usec", &le, sizeof(le), flags);
        if (n < 0)
                return -errno;
        if (n != sizeof(le))
                return -EIO;

        return parse_crtime(le, usec);
}

int path_getcrtime(const char *p, usec_t *usec) {
        le64_t le;
        ssize_t n;

        assert(p);
        assert(usec);

        n = getxattr(p, "user.crtime_usec", &le, sizeof(le));
        if (n < 0)
                return -errno;
        if (n != sizeof(le))
                return -EIO;

        return parse_crtime(le, usec);
}

int fd_setcrtime(int fd, usec_t usec) {
        le64_t le;

        assert(fd >= 0);

        if (usec <= 0)
                usec = now(CLOCK_REALTIME);

        le = htole64((uint64_t) usec);
        if (fsetxattr(fd, "user.crtime_usec", &le, sizeof(le), 0) < 0)
                return -errno;

        return 0;
}

int same_fd(int a, int b) {
        struct stat sta, stb;
        pid_t pid;
        int r, fa, fb;

        assert(a >= 0);
        assert(b >= 0);

        /* Compares two file descriptors. Note that semantics are
         * quite different depending on whether we have kcmp() or we
         * don't. If we have kcmp() this will only return true for
         * dup()ed file descriptors, but not otherwise. If we don't
         * have kcmp() this will also return true for two fds of the same
         * file, created by separate open() calls. Since we use this
         * call mostly for filtering out duplicates in the fd store
         * this difference hopefully doesn't matter too much. */

        if (a == b)
                return true;

        /* Try to use kcmp() if we have it. */
        pid = getpid();
        r = kcmp(pid, pid, KCMP_FILE, a, b);
        if (r == 0)
                return true;
        if (r > 0)
                return false;
        if (errno != ENOSYS)
                return -errno;

        /* We don't have kcmp(), use fstat() instead. */
        if (fstat(a, &sta) < 0)
                return -errno;

        if (fstat(b, &stb) < 0)
                return -errno;

        if ((sta.st_mode & S_IFMT) != (stb.st_mode & S_IFMT))
                return false;

        /* We consider all device fds different, since two device fds
         * might refer to quite different device contexts even though
         * they share the same inode and backing dev_t. */

        if (S_ISCHR(sta.st_mode) || S_ISBLK(sta.st_mode))
                return false;

        if (sta.st_dev != stb.st_dev || sta.st_ino != stb.st_ino)
                return false;

        /* The fds refer to the same inode on disk, let's also check
         * if they have the same fd flags. This is useful to
         * distinguish the read and write side of a pipe created with
         * pipe(). */
        fa = fcntl(a, F_GETFL);
        if (fa < 0)
                return -errno;

        fb = fcntl(b, F_GETFL);
        if (fb < 0)
                return -errno;

        return fa == fb;
}

int chattr_fd(int fd, unsigned value, unsigned mask) {
        unsigned old_attr, new_attr;
        struct stat st;

        assert(fd >= 0);

        if (fstat(fd, &st) < 0)
                return -errno;

        /* Explicitly check whether this is a regular file or
         * directory. If it is anything else (such as a device node or
         * fifo), then the ioctl will not hit the file systems but
         * possibly drivers, where the ioctl might have different
         * effects. Notably, DRM is using the same ioctl() number. */

        if (!S_ISDIR(st.st_mode) && !S_ISREG(st.st_mode))
                return -ENOTTY;

        if (mask == 0)
                return 0;

        if (ioctl(fd, FS_IOC_GETFLAGS, &old_attr) < 0)
                return -errno;

        new_attr = (old_attr & ~mask) | (value & mask);
        if (new_attr == old_attr)
                return 0;

        if (ioctl(fd, FS_IOC_SETFLAGS, &new_attr) < 0)
                return -errno;

        return 1;
}

int chattr_path(const char *p, unsigned value, unsigned mask) {
        _cleanup_close_ int fd = -1;

        assert(p);

        if (mask == 0)
                return 0;

        fd = open(p, O_RDONLY|O_CLOEXEC|O_NOCTTY|O_NOFOLLOW);
        if (fd < 0)
                return -errno;

        return chattr_fd(fd, value, mask);
}

int read_attr_fd(int fd, unsigned *ret) {
        struct stat st;

        assert(fd >= 0);

        if (fstat(fd, &st) < 0)
                return -errno;

        if (!S_ISDIR(st.st_mode) && !S_ISREG(st.st_mode))
                return -ENOTTY;

        if (ioctl(fd, FS_IOC_GETFLAGS, ret) < 0)
                return -errno;

        return 0;
}

int read_attr_path(const char *p, unsigned *ret) {
        _cleanup_close_ int fd = -1;

        assert(p);
        assert(ret);

        fd = open(p, O_RDONLY|O_CLOEXEC|O_NOCTTY|O_NOFOLLOW);
        if (fd < 0)
                return -errno;

        return read_attr_fd(fd, ret);
}

static size_t nul_length(const uint8_t *p, size_t sz) {
        size_t n = 0;

        while (sz > 0) {
                if (*p != 0)
                        break;

                n++;
                p++;
                sz--;
        }

        return n;
}

ssize_t sparse_write(int fd, const void *p, size_t sz, size_t run_length) {
        const uint8_t *q, *w, *e;
        ssize_t l;

        q = w = p;
        e = q + sz;
        while (q < e) {
                size_t n;

                n = nul_length(q, e - q);

                /* If there are more than the specified run length of
                 * NUL bytes, or if this is the beginning or the end
                 * of the buffer, then seek instead of write */
                if ((n > run_length) ||
                    (n > 0 && q == p) ||
                    (n > 0 && q + n >= e)) {
                        if (q > w) {
                                l = write(fd, w, q - w);
                                if (l < 0)
                                        return -errno;
                                if (l != q -w)
                                        return -EIO;
                        }

                        if (lseek(fd, n, SEEK_CUR) == (off_t) -1)
                                return -errno;

                        q += n;
                        w = q;
                } else if (n > 0)
                        q += n;
                else
                        q ++;
        }

        if (q > w) {
                l = write(fd, w, q - w);
                if (l < 0)
                        return -errno;
                if (l != q - w)
                        return -EIO;
        }

        return q - (const uint8_t*) p;
}

void sigkill_wait(pid_t *pid) {
        if (!pid)
                return;
        if (*pid <= 1)
                return;

        if (kill(*pid, SIGKILL) > 0)
                (void) wait_for_terminate(*pid, NULL);
}

int syslog_parse_priority(const char **p, int *priority, bool with_facility) {
        int a = 0, b = 0, c = 0;
        int k;

        assert(p);
        assert(*p);
        assert(priority);

        if ((*p)[0] != '<')
                return 0;

        if (!strchr(*p, '>'))
                return 0;

        if ((*p)[2] == '>') {
                c = undecchar((*p)[1]);
                k = 3;
        } else if ((*p)[3] == '>') {
                b = undecchar((*p)[1]);
                c = undecchar((*p)[2]);
                k = 4;
        } else if ((*p)[4] == '>') {
                a = undecchar((*p)[1]);
                b = undecchar((*p)[2]);
                c = undecchar((*p)[3]);
                k = 5;
        } else
                return 0;

        if (a < 0 || b < 0 || c < 0 ||
            (!with_facility && (a || b || c > 7)))
                return 0;

        if (with_facility)
                *priority = a*100 + b*10 + c;
        else
                *priority = (*priority & LOG_FACMASK) | c;

        *p += k;
        return 1;
}
#endif /* NM_IGNORED */

ssize_t string_table_lookup(const char * const *table, size_t len, const char *key) {
        size_t i;

        if (!key)
                return -1;

        for (i = 0; i < len; ++i)
                if (streq_ptr(table[i], key))
                        return (ssize_t) i;

        return -1;
}

#if 0 /* NM_IGNORED */
void cmsg_close_all(struct msghdr *mh) {
        struct cmsghdr *cmsg;

        assert(mh);

        CMSG_FOREACH(cmsg, mh)
                if (cmsg->cmsg_level == SOL_SOCKET && cmsg->cmsg_type == SCM_RIGHTS)
                        close_many((int*) CMSG_DATA(cmsg), (cmsg->cmsg_len - CMSG_LEN(0)) / sizeof(int));
}

int rename_noreplace(int olddirfd, const char *oldpath, int newdirfd, const char *newpath) {
        struct stat buf;
        int ret;

        ret = renameat2(olddirfd, oldpath, newdirfd, newpath, RENAME_NOREPLACE);
        if (ret >= 0)
                return 0;

        /* renameat2() exists since Linux 3.15, btrfs added support for it later.
         * If it is not implemented, fallback to another method. */
        if (!IN_SET(errno, EINVAL, ENOSYS))
                return -errno;

        /* The link()/unlink() fallback does not work on directories. But
         * renameat() without RENAME_NOREPLACE gives the same semantics on
         * directories, except when newpath is an *empty* directory. This is
         * good enough. */
        ret = fstatat(olddirfd, oldpath, &buf, AT_SYMLINK_NOFOLLOW);
        if (ret >= 0 && S_ISDIR(buf.st_mode)) {
                ret = renameat(olddirfd, oldpath, newdirfd, newpath);
                return ret >= 0 ? 0 : -errno;
        }

        /* If it is not a directory, use the link()/unlink() fallback. */
        ret = linkat(olddirfd, oldpath, newdirfd, newpath, 0);
        if (ret < 0)
                return -errno;

        ret = unlinkat(olddirfd, oldpath, 0);
        if (ret < 0) {
                /* backup errno before the following unlinkat() alters it */
                ret = errno;
                (void) unlinkat(newdirfd, newpath, 0);
                errno = ret;
                return -errno;
        }

        return 0;
}
#endif /* NM_IGNORED */

static char *strcpy_backslash_escaped(char *t, const char *s, const char *bad) {
        assert(bad);

        for (; *s; s++) {
                if (*s == '\\' || strchr(bad, *s))
                        *(t++) = '\\';

                *(t++) = *s;
        }

        return t;
}

char *shell_escape(const char *s, const char *bad) {
        char *r, *t;

        r = new(char, strlen(s)*2+1);
        if (!r)
                return NULL;

        t = strcpy_backslash_escaped(r, s, bad);
        *t = 0;

        return r;
}

#if 0 /* NM_IGNORED */
char *shell_maybe_quote(const char *s) {
        const char *p;
        char *r, *t;

        assert(s);

        /* Encloses a string in double quotes if necessary to make it
         * OK as shell string. */

        for (p = s; *p; p++)
                if (*p <= ' ' ||
                    *p >= 127 ||
                    strchr(SHELL_NEED_QUOTES, *p))
                        break;

        if (!*p)
                return strdup(s);

        r = new(char, 1+strlen(s)*2+1+1);
        if (!r)
                return NULL;

        t = r;
        *(t++) = '"';
        t = mempcpy(t, s, p - s);

        t = strcpy_backslash_escaped(t, p, SHELL_NEED_ESCAPE);

        *(t++)= '"';
        *t = 0;

        return r;
}

int parse_mode(const char *s, mode_t *ret) {
        char *x;
        long l;

        assert(s);
        assert(ret);

        errno = 0;
        l = strtol(s, &x, 8);
        if (errno != 0)
                return -errno;

        if (!x || x == s || *x)
                return -EINVAL;
        if (l < 0 || l  > 07777)
                return -ERANGE;

        *ret = (mode_t) l;
        return 0;
}

int mount_move_root(const char *path) {
        assert(path);

        if (chdir(path) < 0)
                return -errno;

        if (mount(path, "/", NULL, MS_MOVE, NULL) < 0)
                return -errno;

        if (chroot(".") < 0)
                return -errno;

        if (chdir("/") < 0)
                return -errno;

        return 0;
}

int reset_uid_gid(void) {

        if (setgroups(0, NULL) < 0)
                return -errno;

        if (setresgid(0, 0, 0) < 0)
                return -errno;

        if (setresuid(0, 0, 0) < 0)
                return -errno;

        return 0;
}

int getxattr_malloc(const char *path, const char *name, char **value, bool allow_symlink) {
        char *v;
        size_t l;
        ssize_t n;

        assert(path);
        assert(name);
        assert(value);

        for (l = 100; ; l = (size_t) n + 1) {
                v = new0(char, l);
                if (!v)
                        return -ENOMEM;

                if (allow_symlink)
                        n = lgetxattr(path, name, v, l);
                else
                        n = getxattr(path, name, v, l);

                if (n >= 0 && (size_t) n < l) {
                        *value = v;
                        return n;
                }

                free(v);

                if (n < 0 && errno != ERANGE)
                        return -errno;

                if (allow_symlink)
                        n = lgetxattr(path, name, NULL, 0);
                else
                        n = getxattr(path, name, NULL, 0);
                if (n < 0)
                        return -errno;
        }
}

int fgetxattr_malloc(int fd, const char *name, char **value) {
        char *v;
        size_t l;
        ssize_t n;

        assert(fd >= 0);
        assert(name);
        assert(value);

        for (l = 100; ; l = (size_t) n + 1) {
                v = new0(char, l);
                if (!v)
                        return -ENOMEM;

                n = fgetxattr(fd, name, v, l);

                if (n >= 0 && (size_t) n < l) {
                        *value = v;
                        return n;
                }

                free(v);

                if (n < 0 && errno != ERANGE)
                        return -errno;

                n = fgetxattr(fd, name, NULL, 0);
                if (n < 0)
                        return -errno;
        }
}
<<<<<<< HEAD
#endif /* NM_IGNORED */
=======

int send_one_fd(int transport_fd, int fd, int flags) {
        union {
                struct cmsghdr cmsghdr;
                uint8_t buf[CMSG_SPACE(sizeof(int))];
        } control = {};
        struct msghdr mh = {
                .msg_control = &control,
                .msg_controllen = sizeof(control),
        };
        struct cmsghdr *cmsg;

        assert(transport_fd >= 0);
        assert(fd >= 0);

        cmsg = CMSG_FIRSTHDR(&mh);
        cmsg->cmsg_level = SOL_SOCKET;
        cmsg->cmsg_type = SCM_RIGHTS;
        cmsg->cmsg_len = CMSG_LEN(sizeof(int));
        memcpy(CMSG_DATA(cmsg), &fd, sizeof(int));

        mh.msg_controllen = CMSG_SPACE(sizeof(int));
        if (sendmsg(transport_fd, &mh, MSG_NOSIGNAL | flags) < 0)
                return -errno;

        return 0;
}

int receive_one_fd(int transport_fd, int flags) {
        union {
                struct cmsghdr cmsghdr;
                uint8_t buf[CMSG_SPACE(sizeof(int))];
        } control = {};
        struct msghdr mh = {
                .msg_control = &control,
                .msg_controllen = sizeof(control),
        };
        struct cmsghdr *cmsg, *found = NULL;

        assert(transport_fd >= 0);

        /*
         * Receive a single FD via @transport_fd. We don't care for
         * the transport-type. We retrieve a single FD at most, so for
         * packet-based transports, the caller must ensure to send
         * only a single FD per packet.  This is best used in
         * combination with send_one_fd().
         */

        if (recvmsg(transport_fd, &mh, MSG_NOSIGNAL | MSG_CMSG_CLOEXEC | flags) < 0)
                return -errno;

        CMSG_FOREACH(cmsg, &mh) {
                if (cmsg->cmsg_level == SOL_SOCKET &&
                    cmsg->cmsg_type == SCM_RIGHTS &&
                    cmsg->cmsg_len == CMSG_LEN(sizeof(int))) {
                        assert(!found);
                        found = cmsg;
                        break;
                }
        }

        if (!found) {
                cmsg_close_all(&mh);
                return -EIO;
        }

        return *(int*) CMSG_DATA(found);
}

void nop_signal_handler(int sig) {
        /* nothing here */
}

int version(void) {
        puts(PACKAGE_STRING "\n"
             SYSTEMD_FEATURES);
        return 0;
}

bool fdname_is_valid(const char *s) {
        const char *p;

        /* Validates a name for $LISTEN_FDNAMES. We basically allow
         * everything ASCII that's not a control character. Also, as
         * special exception the ":" character is not allowed, as we
         * use that as field separator in $LISTEN_FDNAMES.
         *
         * Note that the empty string is explicitly allowed
         * here. However, we limit the length of the names to 255
         * characters. */

        if (!s)
                return false;

        for (p = s; *p; p++) {
                if (*p < ' ')
                        return false;
                if (*p >= 127)
                        return false;
                if (*p == ':')
                        return false;
        }

        return p - s < 256;
}
>>>>>>> 8bfe99a1
<|MERGE_RESOLUTION|>--- conflicted
+++ resolved
@@ -19,15 +19,10 @@
   along with systemd; If not, see <http://www.gnu.org/licenses/>.
 ***/
 
-<<<<<<< HEAD
 #include "nm-sd-adapt.h"
 
-#include <string.h>
-#include <unistd.h>
-=======
 #include <ctype.h>
 #include <dirent.h>
->>>>>>> 8bfe99a1
 #include <errno.h>
 #include <fcntl.h>
 #include <glob.h>
@@ -75,16 +70,11 @@
 #include <sys/auxv.h>
 #endif
 
-<<<<<<< HEAD
-#include "config.h"
-#include "macro.h"
-#include "util.h"
-#if 0 /* NM_IGNORED */
-=======
 /* We include linux/fs.h as last of the system headers, as it
  * otherwise conflicts with sys/mount.h. Yay, Linux is great! */
 #include <linux/fs.h>
 
+#if 0 /* NM_IGNORED */
 #include "build.h"
 #include "def.h"
 #include "device-nodes.h"
@@ -95,44 +85,28 @@
 #include "gunicode.h"
 #include "hashmap.h"
 #include "hostname-util.h"
->>>>>>> 8bfe99a1
 #include "ioprio.h"
 #include "log.h"
+#endif /* NM_IGNORED */
 #include "macro.h"
+#if 0 /* NM_IGNORED */
 #include "missing.h"
 #include "mkdir.h"
 #endif /* NM_IGNORED */
 #include "path-util.h"
-<<<<<<< HEAD
 #if 0 /* NM_IGNORED */
-#include "exit-status.h"
-#include "hashmap.h"
-#include "env-util.h"
-#include "fileio.h"
-#include "device-nodes.h"
-#endif /* NM_IGNORED */
-#include "utf8.h"
-#if 0 /* NM_IGNORED */
-#include "gunicode.h"
-#include "virt.h"
-#include "def.h"
-#include "sparse-endian.h"
-#include "formats-util.h"
-=======
->>>>>>> 8bfe99a1
 #include "process-util.h"
 #include "random-util.h"
 #include "signal-util.h"
-<<<<<<< HEAD
-#endif /* NM_IGNORED */
-=======
 #include "sparse-endian.h"
 #include "strv.h"
 #include "terminal-util.h"
+#endif /* NM_IGNORED */
 #include "utf8.h"
 #include "util.h"
+#if 0 /* NM_IGNORED */
 #include "virt.h"
->>>>>>> 8bfe99a1
+#endif /* NM_IGNORED */
 
 /* Put this test here for a lack of better place */
 assert_cc(EAGAIN == EWOULDBLOCK);
@@ -140,6 +114,7 @@
 #if 0 /* NM_IGNORED */
 int saved_argc = 0;
 char **saved_argv = NULL;
+#endif /* NM_IGNORED */
 
 size_t page_size(void) {
         static thread_local size_t pgsz = 0;
@@ -154,7 +129,6 @@
         pgsz = (size_t) r;
         return pgsz;
 }
-#endif /* NM_IGNORED */
 
 int strcmp_ptr(const char *a, const char *b) {
 
@@ -6843,9 +6817,6 @@
                         return -errno;
         }
 }
-<<<<<<< HEAD
-#endif /* NM_IGNORED */
-=======
 
 int send_one_fd(int transport_fd, int fd, int flags) {
         union {
@@ -6952,4 +6923,4 @@
 
         return p - s < 256;
 }
->>>>>>> 8bfe99a1
+#endif /* NM_IGNORED */