/*-*- Mode: C; c-basic-offset: 8; indent-tabs-mode: nil -*-*/

/***
  This file is part of systemd.

  Copyright 2014 Lennart Poettering

  systemd is free software; you can redistribute it and/or modify it
  under the terms of the GNU Lesser General Public License as published by
  the Free Software Foundation; either version 2.1 of the License, or
  (at your option) any later version.

  systemd is distributed in the hope that it will be useful, but
  WITHOUT ANY WARRANTY; without even the implied warranty of
  MERCHANTABILITY or FITNESS FOR A PARTICULAR PURPOSE. See the GNU
  Lesser General Public License for more details.

  You should have received a copy of the GNU Lesser General Public License
  along with systemd; If not, see <http://www.gnu.org/licenses/>.
 ***/

#pragma once

#include "nm-sd-adapt.h"

#if 0 /* NM_IGNORED */
#include "hashmap.h"
#include "in-addr-util.h"
#endif /* NM_IGNORED */

#define DNS_LABEL_MAX 63
#define DNS_NAME_MAX 255

int dns_label_unescape(const char **name, char *dest, size_t sz);
int dns_label_unescape_suffix(const char *name, const char **label_end, char *dest, size_t sz);
int dns_label_escape(const char *p, size_t l, char **ret);

int dns_label_apply_idna(const char *encoded, size_t encoded_size, char *decoded, size_t decoded_max);
int dns_label_undo_idna(const char *encoded, size_t encoded_size, char *decoded, size_t decoded_max);

int dns_name_concat(const char *a, const char *b, char **ret);

static inline int dns_name_normalize(const char *s, char **ret) {
        /* dns_name_concat() normalizes as a side-effect */
        return dns_name_concat(s, NULL, ret);
}

static inline int dns_name_is_valid(const char *s) {
        int r;

        /* dns_name_normalize() verifies as a side effect */
        r = dns_name_normalize(s, NULL);
        if (r == -EINVAL)
                return 0;
        if (r < 0)
                return r;
        return 1;
}

#if 0 /* NM_IGNORED */
void dns_name_hash_func(const void *s, struct siphash *state);
int dns_name_compare_func(const void *a, const void *b);
extern const struct hash_ops dns_name_hash_ops;

int dns_name_between(const char *a, const char *b, const char *c);
int dns_name_equal(const char *x, const char *y);
int dns_name_endswith(const char *name, const char *suffix);

int dns_name_reverse(int family, const union in_addr_union *a, char **ret);
int dns_name_address(const char *p, int *family, union in_addr_union *a);

int dns_name_root(const char *name);
int dns_name_single_label(const char *name);

<<<<<<< HEAD
#endif /* NM_IGNORED */
=======
int dns_name_to_wire_format(const char *domain, uint8_t *buffer, size_t len);
>>>>>>> aa9d0d14
<|MERGE_RESOLUTION|>--- conflicted
+++ resolved
@@ -70,10 +70,8 @@
 int dns_name_address(const char *p, int *family, union in_addr_union *a);
 
 int dns_name_root(const char *name);
+#endif /* NM_IGNORED */
+
 int dns_name_single_label(const char *name);
 
-<<<<<<< HEAD
-#endif /* NM_IGNORED */
-=======
-int dns_name_to_wire_format(const char *domain, uint8_t *buffer, size_t len);
->>>>>>> aa9d0d14
+int dns_name_to_wire_format(const char *domain, uint8_t *buffer, size_t len);