--- conflicted
+++ resolved
@@ -21,12 +21,8 @@
   along with systemd; If not, see <http://www.gnu.org/licenses/>.
 ***/
 
-<<<<<<< HEAD
 #include "nm-sd-adapt.h"
 
-#include "util.h"
-=======
->>>>>>> aa9d0d14
 #include "sd-event.h"
 
 #include "util.h"
