/***
  This file is part of systemd.

  Copyright 2011 Lennart Poettering

  systemd is free software; you can redistribute it and/or modify it
  under the terms of the GNU Lesser General Public License as published by
  the Free Software Foundation; either version 2.1 of the License, or
  (at your option) any later version.

  systemd is distributed in the hope that it will be useful, but
  WITHOUT ANY WARRANTY; without even the implied warranty of
  MERCHANTABILITY or FITNESS FOR A PARTICULAR PURPOSE. See the GNU
  Lesser General Public License for more details.

  You should have received a copy of the GNU Lesser General Public License
  along with systemd; If not, see <http://www.gnu.org/licenses/>.
***/

#include "nm-sd-adapt.h"

#include <errno.h>
#include <fcntl.h>
#include <unistd.h>

#include "sd-id128.h"

#include "fd-util.h"
#include "hexdecoct.h"
#include "id128-util.h"
#include "io-util.h"
#include "macro.h"
#include "random-util.h"
#include "util.h"

#if 0 /* NM_IGNORED */
_public_ char *sd_id128_to_string(sd_id128_t id, char s[SD_ID128_STRING_MAX]) {
        unsigned n;

        assert_return(s, NULL);

        for (n = 0; n < 16; n++) {
                s[n*2] = hexchar(id.bytes[n] >> 4);
                s[n*2+1] = hexchar(id.bytes[n] & 0xF);
        }

        s[32] = 0;

        return s;
}
#endif /* NM_IGNORED */

_public_ int sd_id128_from_string(const char s[], sd_id128_t *ret) {
        unsigned n, i;
        sd_id128_t t;
        bool is_guid = false;

        assert_return(s, -EINVAL);

        for (n = 0, i = 0; n < 16;) {
                int a, b;

                if (s[i] == '-') {
                        /* Is this a GUID? Then be nice, and skip over
                         * the dashes */

                        if (i == 8)
                                is_guid = true;
                        else if (i == 13 || i == 18 || i == 23) {
                                if (!is_guid)
                                        return -EINVAL;
                        } else
                                return -EINVAL;

                        i++;
                        continue;
                }

                a = unhexchar(s[i++]);
                if (a < 0)
                        return -EINVAL;

                b = unhexchar(s[i++]);
                if (b < 0)
                        return -EINVAL;

                t.bytes[n++] = (a << 4) | b;
        }

        if (i != (is_guid ? 36 : 32))
                return -EINVAL;

        if (s[i] != 0)
                return -EINVAL;

        if (ret)
                *ret = t;
        return 0;
}

_public_ int sd_id128_get_machine(sd_id128_t *ret) {
        static thread_local sd_id128_t saved_machine_id = {};
        int r;

        assert_return(ret, -EINVAL);

        if (sd_id128_is_null(saved_machine_id)) {
                r = id128_read("/etc/machine-id", ID128_PLAIN, &saved_machine_id);
                if (r < 0)
                        return r;

                if (sd_id128_is_null(saved_machine_id))
                        return -EINVAL;
        }

        *ret = saved_machine_id;
        return 0;
}

_public_ int sd_id128_get_boot(sd_id128_t *ret) {
        static thread_local sd_id128_t saved_boot_id = {};
        int r;

        assert_return(ret, -EINVAL);

        if (sd_id128_is_null(saved_boot_id)) {
                r = id128_read("/proc/sys/kernel/random/boot_id", ID128_UUID, &saved_boot_id);
                if (r < 0)
                        return r;
        }

        *ret = saved_boot_id;
        return 0;
}

<<<<<<< HEAD
#if 0 /* NM_IGNORED */
=======
_public_ int sd_id128_get_invocation(sd_id128_t *ret) {
        static thread_local sd_id128_t saved_invocation_id = {};
        int r;

        assert_return(ret, -EINVAL);

        if (sd_id128_is_null(saved_invocation_id)) {
                const char *e;

                e = secure_getenv("INVOCATION_ID");
                if (!e)
                        return -ENXIO;

                r = sd_id128_from_string(e, &saved_invocation_id);
                if (r < 0)
                        return r;
        }

        *ret = saved_invocation_id;
        return 0;
}

>>>>>>> d84a275b
static sd_id128_t make_v4_uuid(sd_id128_t id) {
        /* Stolen from generate_random_uuid() of drivers/char/random.c
         * in the kernel sources */

        /* Set UUID version to 4 --- truly random generation */
        id.bytes[6] = (id.bytes[6] & 0x0F) | 0x40;

        /* Set the UUID variant to DCE */
        id.bytes[8] = (id.bytes[8] & 0x3F) | 0x80;

        return id;
}

_public_ int sd_id128_randomize(sd_id128_t *ret) {
        sd_id128_t t;
        int r;

        assert_return(ret, -EINVAL);

        r = dev_urandom(&t, sizeof(t));
        if (r < 0)
                return r;

        /* Turn this into a valid v4 UUID, to be nice. Note that we
         * only guarantee this for newly generated UUIDs, not for
         * pre-existing ones. */

        *ret = make_v4_uuid(t);
        return 0;
}
#endif /* NM_IGNORED */<|MERGE_RESOLUTION|>--- conflicted
+++ resolved
@@ -133,9 +133,7 @@
         return 0;
 }
 
-<<<<<<< HEAD
 #if 0 /* NM_IGNORED */
-=======
 _public_ int sd_id128_get_invocation(sd_id128_t *ret) {
         static thread_local sd_id128_t saved_invocation_id = {};
         int r;
@@ -158,7 +156,6 @@
         return 0;
 }
 
->>>>>>> d84a275b
 static sd_id128_t make_v4_uuid(sd_id128_t id) {
         /* Stolen from generate_random_uuid() of drivers/char/random.c
          * in the kernel sources */
