--- conflicted
+++ resolved
@@ -55,11 +55,8 @@
 #include "nm-setting-ip4-config.h"
 #include "nm-setting-ip6-config.h"
 #include "nm-system.h"
-<<<<<<< HEAD
 #include "compat/nm-compat-device-wifi.h"
-=======
 #include "nm-settings-connection.h"
->>>>>>> 5e3c51fa
 
 static gboolean impl_device_get_access_points (NMDeviceWifi *device,
                                                GPtrArray **aps,
